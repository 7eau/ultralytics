--- conflicted
+++ resolved
@@ -90,7 +90,9 @@
         return x
 
     def _predict_augment(self, x):
-<<<<<<< HEAD
+        """Perform augmentations on input image x and return augmented inference."""
+        LOGGER.warning(f'WARNING ⚠️ {self.__class__.__name__} does not support augmented inference yet. '
+                       f'Reverting to single-scale inference instead.')
         """
         多尺度图像的前向推理,默认不实现 \n
         Perform augmentations on input image x and return augmented inference.
@@ -98,11 +100,6 @@
         LOGGER.warning(
             f'WARNING ⚠️ {self.__class__.__name__} has not supported augment inference yet! Now using single-scale inference instead.'
         )
-=======
-        """Perform augmentations on input image x and return augmented inference."""
-        LOGGER.warning(f'WARNING ⚠️ {self.__class__.__name__} does not support augmented inference yet. '
-                       f'Reverting to single-scale inference instead.')
->>>>>>> 336eeb36
         return self._predict_once(x)
 
     def _profile_one_layer(self, m, x, dt):
@@ -187,13 +184,10 @@
 
     def _apply(self, fn):
         """
-<<<<<<< HEAD
+        Applies a function to all the tensors in the model that are not parameters or registered buffers.
         在模型的所有参数和缓冲区上应用一个函数 \n
         `_apply()` is a function that applies a function to all the tensors in the model that are not
         parameters or registered buffers
-=======
-        Applies a function to all the tensors in the model that are not parameters or registered buffers.
->>>>>>> 336eeb36
 
         Args:
             fn (function): the function to apply to the model
@@ -210,11 +204,8 @@
         return self
 
     def load(self, weights, verbose=True):
-<<<<<<< HEAD
-        """从权重文件加载预训练模型 \n
-=======
-        """
->>>>>>> 336eeb36
+        """
+        从权重文件加载预训练模型 \n
         Load the weights into the model.
 
         Args:
@@ -406,7 +397,7 @@
     """YOLOv8 classification model."""
 
     def __init__(self,
-                 cfg='yolov8n-cls.yaml',
+                 cfg=None,
                  model=None,
                  ch=3,
                  nc=None,
@@ -714,23 +705,11 @@
     return model, ckpt
 
 
-<<<<<<< HEAD
-def parse_model(d, ch, verbose=True):
+def parse_model(d, ch, verbose=True):  # model_dict, input_channels(3)
     """
     将YOLO的模型配置字典解析成一个PyTorch模块网络
-    Args:
-        d: model_dict
-        ch: input_channels(3)
-        verbose: 控制是否打印详细的日志信息, 默认为True
-
-    Returns: a PyTorch model(parse from model.yaml),
-             a savelist, 可训练参数的索引表
-
-    """
-=======
-def parse_model(d, ch, verbose=True):  # model_dict, input_channels(3)
-    """Parse a YOLO model.yaml dictionary into a PyTorch model."""
->>>>>>> 336eeb36
+    Parse a YOLO model.yaml dictionary into a PyTorch model.
+    """
     import ast
 
     # 从模型中获取需要的参数
@@ -886,7 +865,6 @@
 
 def guess_model_scale(model_path):
     """
-    从YOLO模型的配置文件路径中猜测其模型尺度大小(scale)\n
     Takes a path to a YOLO model's YAML file as input and extracts the size character of the model's scale.
     The function uses regular expression matching to find the pattern of the model scale in the YAML file name,
     which is denoted by n, s, m, l, or x. The function returns the size character of the model scale as a string.

# Ultralytics YOLO 🚀, AGPL-3.0 license

import contextlib
from copy import deepcopy
from pathlib import Path

import torch
import torch.nn as nn

from ultralytics.nn.modules import (AIFI, C1, C2, C3, C3TR, SPP, SPPF, Bottleneck, BottleneckCSP, C2f, C3Ghost, C3x,
                                    Classify, Concat, Conv, Conv2, ConvTranspose, Detect, DetectH, DWConv, DWConvTranspose2d,
                                    Focus, GhostBottleneck, GhostConv, HGBlock, HGStem, Pose, RepC3, RepConv,
<<<<<<< HEAD
                                    RTDETRDecoder, Segment, CoordAtt, StemBlock)
from ultralytics.yolo.utils import DEFAULT_CFG_DICT, DEFAULT_CFG_KEYS, LOGGER, colorstr, emojis, yaml_load
from ultralytics.yolo.utils.checks import check_requirements, check_suffix, check_yaml
from ultralytics.yolo.utils.loss import v8ClassificationLoss, v8DetectionLoss, v8PoseLoss, v8SegmentationLoss
from ultralytics.yolo.utils.plotting import feature_visualization
from ultralytics.yolo.utils.torch_utils import (fuse_conv_and_bn, fuse_deconv_and_bn, initialize_weights,
                                                intersect_dicts, make_divisible, model_info, scale_img, time_sync)
=======
                                    RTDETRDecoder, Segment)
from ultralytics.utils import DEFAULT_CFG_DICT, DEFAULT_CFG_KEYS, LOGGER, colorstr, emojis, yaml_load
from ultralytics.utils.checks import check_requirements, check_suffix, check_yaml
from ultralytics.utils.loss import v8ClassificationLoss, v8DetectionLoss, v8PoseLoss, v8SegmentationLoss
from ultralytics.utils.plotting import feature_visualization
from ultralytics.utils.torch_utils import (fuse_conv_and_bn, fuse_deconv_and_bn, initialize_weights, intersect_dicts,
                                           make_divisible, model_info, scale_img, time_sync)
>>>>>>> ed2ebd5c

try:
    import thop
except ImportError:
    thop = None


class BaseModel(nn.Module):
    """
    YOLO模型的基类,定义了模型的基本接口:前向传播forward,损失计算loss,预测predict等 \n
    The BaseModel class serves as a base class for all the models in the Ultralytics YOLO family.
    """

    def forward(self, x, *args, **kwargs):
        """
        模型前向传播的主入口,输入为图像或图像+标签,返回预测或损失 \n
        Forward pass of the model on a single scale.
        Wrapper for `_forward_once` method.

        Args:
            x (torch.Tensor | dict): The input image tensor or a dict including image tensor and gt labels.

        Returns:
            (torch.Tensor): The output of the network.
        """
        if isinstance(x, dict):  # for cases of training and validating while training.
            return self.loss(x, *args, **kwargs)
        return self.predict(x, *args, **kwargs)

    def predict(self, x, profile=False, visualize=False, augment=False):
        """
        仅进行前向推理预测,可选择是否profiling和可视化 \n
        Perform a forward pass through the network.

        Args:
            x (torch.Tensor): 模型的输入tensor.
            profile (bool):  如果为True打印每层的计算时间，默认为False.
            visualize (bool): 如果为True,则保存模型的feature maps， 默认为False.
            augment (bool): 如果为True,则预测期间保持图像增强，默认为False.

        Returns:
            (torch.Tensor): The last output of the model.
        """
        if augment:
            return self._predict_augment(x)
        return self._predict_once(x, profile, visualize)

    def _predict_once(self, x, profile=False, visualize=False):
        """
        单尺度图像的前向推理 \n
        Perform a forward pass through the network.

        Args:
            x (torch.Tensor): The input tensor to the model.
            profile (bool):  Print the computation time of each layer if True, defaults to False.
            visualize (bool): Save the feature maps of the model if True, defaults to False.

        Returns:
            (torch.Tensor): The last output of the model.
        """
        y, dt = [], []  # outputs
        for m in self.model:
            if m.f != -1:  # if not from previous layer
                x = y[m.f] if isinstance(m.f, int) else [x if j == -1 else y[j] for j in m.f]  # from earlier layers
            if profile:
                self._profile_one_layer(m, x, dt)
            x = m(x)  # run
            y.append(x if m.i in self.save else None)  # save output
            if visualize:
                feature_visualization(x, m.type, m.i, save_dir=visualize)
        return x

    def _predict_augment(self, x):
        """Perform augmentations on input image x and return augmented inference."""
        LOGGER.warning(f'WARNING ⚠️ {self.__class__.__name__} does not support augmented inference yet. '
                       f'Reverting to single-scale inference instead.')
        """
        多尺度图像的前向推理,默认不实现 \n
        Perform augmentations on input image x and return augmented inference.
        """
        LOGGER.warning(
            f'WARNING ⚠️ {self.__class__.__name__} has not supported augment inference yet! Now using single-scale inference instead.'
        )
        return self._predict_once(x)

    def _profile_one_layer(self, m, x, dt):
        """
        测量并打印某一层的计算时间 \n
        Profile the computation time and FLOPs of a single layer of the model on a given input.
        Appends the results to the provided list.

        Args:
            m (nn.Module): The layer to be profiled.
            x (torch.Tensor): The input data to the layer.
            dt (list): A list to store the computation time of the layer.

        Returns:
            None
        """
        c = m == self.model[-1] and isinstance(x, list)  # is final layer list, copy input as inplace fix
        flops = thop.profile(m, inputs=[x.copy() if c else x], verbose=False)[0] / 1E9 * 2 if thop else 0  # FLOPs
        t = time_sync()
        for _ in range(10):
            m(x.copy() if c else x)
        dt.append((time_sync() - t) * 100)
        if m == self.model[0]:
            LOGGER.info(f"{'time (ms)':>10s} {'GFLOPs':>10s} {'params':>10s}  module")
        LOGGER.info(f'{dt[-1]:10.2f} {flops:10.2f} {m.np:10.0f}  {m.type}')
        if c:
            LOGGER.info(f"{sum(dt):10.2f} {'-':>10s} {'-':>10s}  Total")

    def fuse(self, verbose=True):
        """
        将BN和卷积层融合可以加速推理 \n
        Fuse the `Conv2d()` and `BatchNorm2d()` layers of the model into a single layer, in order to improve the
        computation efficiency.

        Returns:
            (nn.Module): The fused model is returned.
        """
        if not self.is_fused():
            for m in self.model.modules():
                if isinstance(m, (Conv, Conv2, DWConv)) and hasattr(m, 'bn'):
                    if isinstance(m, Conv2):
                        m.fuse_convs()
                    m.conv = fuse_conv_and_bn(m.conv, m.bn)  # update conv
                    delattr(m, 'bn')  # remove batchnorm
                    m.forward = m.forward_fuse  # update forward
                if isinstance(m, ConvTranspose) and hasattr(m, 'bn'):
                    m.conv_transpose = fuse_deconv_and_bn(m.conv_transpose, m.bn)
                    delattr(m, 'bn')  # remove batchnorm
                    m.forward = m.forward_fuse  # update forward
                if isinstance(m, RepConv):
                    m.fuse_convs()
                    m.forward = m.forward_fuse  # update forward
            self.info(verbose=verbose)

        return self

    def is_fused(self, thresh=10):
        """
        判断模型是否已经融合。 \n
        Check if the model has less than a certain threshold of BatchNorm layers.

        Args:
            thresh (int, optional): The threshold number of BatchNorm layers. Default is 10.

        Returns:
            (bool): True if the number of BatchNorm layers in the model is less than the threshold, False otherwise.
        """
        bn = tuple(v for k, v in nn.__dict__.items() if 'Norm' in k)  # normalization layers, i.e. BatchNorm2d()
        return sum(isinstance(v, bn) for v in self.modules()) < thresh  # True if < 'thresh' BatchNorm layers in model

    def info(self, detailed=False, verbose=True, imgsz=640):
        """
        打印模型信息 \n
        Prints model information

        Args:
            detailed (bool): if True, prints out detailed information about the model. Defaults to False
            verbose (bool): if True, prints out the model information. Defaults to False
            imgsz (int): the size of the image that the model will be trained on. Defaults to 640
        """
        return model_info(self, detailed=detailed, verbose=verbose, imgsz=imgsz)

    def _apply(self, fn):
        """
        Applies a function to all the tensors in the model that are not parameters or registered buffers.
        在模型的所有参数和缓冲区上应用一个函数 \n
        `_apply()` is a function that applies a function to all the tensors in the model that are not
        parameters or registered buffers

        Args:
            fn (function): the function to apply to the model

        Returns:
            A model that is a Detect() object.
        """
        self = super()._apply(fn)
        m = self.model[-1]  # Detect()
        if isinstance(m, (Detect, DetectH, Segment)):
            m.stride = fn(m.stride)
            m.anchors = fn(m.anchors)
            m.strides = fn(m.strides)
        return self

    def load(self, weights, verbose=True):
        """
        从权重文件加载预训练模型 \n
        Load the weights into the model.

        Args:
            weights (dict | torch.nn.Module): The pre-trained weights to be loaded.
            verbose (bool, optional): Whether to log the transfer progress. Defaults to True.
        """
        model = weights['model'] if isinstance(weights, dict) else weights  # torchvision models are not dicts
        csd = model.float().state_dict()  # checkpoint state_dict as FP32
        csd = intersect_dicts(csd, self.state_dict())  # intersect
        self.load_state_dict(csd, strict=False)  # load
        if verbose:
            LOGGER.info(f'Transferred {len(csd)}/{len(self.model.state_dict())} items from pretrained weights')

    def loss(self, batch, preds=None):
        """计算损失函数,需要在子类中实现criterion \n
        Compute loss

        Args:
            batch (dict): Batch to compute loss on
            preds (torch.Tensor | List[torch.Tensor]): Predictions.
        """
        if not hasattr(self, 'criterion'):
            self.criterion = self.init_criterion()

        preds = self.forward(batch['img']) if preds is None else preds
        return self.criterion(preds, batch)

    def init_criterion(self):
        raise NotImplementedError('compute_loss() needs to be implemented by task heads')


class DetectionModel(BaseModel):
    """YOLOv8 detection model."""

    def __init__(self, cfg='yolov8n.yaml', ch=3, nc=None, verbose=True):  # model, input channels, number of classes
        super().__init__()
        self.yaml = cfg if isinstance(cfg, dict) else yaml_model_load(cfg)  # 获取配置文件dict

        # 定义和构建模型
        ch = self.yaml['ch'] = self.yaml.get('ch', ch)  # 获取输入通道数，如果配置文件中未配置，则默认是3
        # 以数据集中定义的类别数为准，如果数据集中的类别数和配置文件中的类别数不一致，将重写配置文件中的类别数
        if nc and nc != self.yaml['nc']:
            LOGGER.info(f"Overriding model.yaml nc={self.yaml['nc']} with nc={nc}")
            self.yaml['nc'] = nc  # override yaml value
        # 构建模型，获取model及savelist
        self.model, self.save = parse_model(deepcopy(self.yaml), ch=ch, verbose=verbose)  # model, savelist
        self.names = {i: f'{i}' for i in range(self.yaml['nc'])}  # 模型配置文件中默认的各类别名称列表
        # inplace是PyTorch的一个参数,决定了某些操作(如激活函数)是否进行inplace操作
        # ======================================================
        # inplace=True意味着会对激活函数的输入进行覆盖从而节省内存。
        # inplace=False意味着不覆盖输入张量而生成新的输出。
        # inplace往往在考虑内存占用与速度之间的tradeoff
        # ======================================================
        self.inplace = self.yaml.get('inplace', True)

        # 计算网络的下采样比例stride,并设置到最后的预测层(如Detect)中
        # 1. 取出网络的最后一层,假设是检测预测层Detect()
        m = self.model[-1]  # Detect()
        if isinstance(m, (Detect, DetectH, Segment, Pose)):
            # 2. 设置初始下采样步幅s = 256, 是anchor设计的常用基础尺寸
            s = 256  # 2x min stride
            # 3. 将self.inplace赋值给预测层的inplace
            m.inplace = self.inplace
            # 4. 定义前向函数forward,根据网络类型不同稍有变化
            forward = lambda x: self.forward(x)[0] if isinstance(m, (Segment, Pose)) else self.forward(x)
            # 5. 传入全0输入,获取网络各层输出的shape, 计算各层shape比输入shape的下采样比例,即stride,并赋值给预测层模块m
            m.stride = torch.tensor([s / x.shape[-2] for x in forward(torch.zeros(1, ch, s, s))])  # forward
            # 6. 将算得的stride赋值给网络self
            self.stride = m.stride
            # 7. 调用bias_init()初始化预测层偏置
            m.bias_init()  # only run once
        else:  # 如果最后一层不是预测层,则直接设置默认步幅为32
            self.stride = torch.Tensor([32])  # default stride for i.e. RTDETR

        # 初始化 weights, biases
        initialize_weights(self)

        # 输出模型的结构和参数信息
        if verbose:
            self.info()
            LOGGER.info('')

    def _predict_augment(self, x):
        """
        实现测试时增强推理(augmented inference)
        Perform augmentations on input image x and return augmented inference and train outputs.
        """
        # ==========================================================
        # 1. 对于输入图片,根据不同尺度s和翻转方向f,做多尺度和翻转增强。
        # 2. 对每种增强后的图片,都进行预测,得到增强后预测框。
        # 3. 通过_descale_pred()方法对预测框进行反尺度变换和反翻转。
        # 4. 通过_clip_augmented()方法裁剪预测框,只保留有效区域。
        # 5. 将所有增强结果预测框堆叠起来,最终实现测试时的多尺度和翻转推理。
        #
        # 增强推理可以提升小目标的检测效果,是YOLO框架的一大特点
        # ==========================================================
        img_size = x.shape[-2:]  # height, width
        s = [1, 0.83, 0.67]  # scales
        f = [None, 3, None]  # flips (2-ud, 3-lr)
        y = []  # outputs
        for si, fi in zip(s, f):
            xi = scale_img(x.flip(fi) if fi else x, si, gs=int(self.stride.max()))
            yi = super().predict(xi)[0]  # forward
            # cv2.imwrite(f'img_{si}.jpg', 255 * xi[0].cpu().numpy().transpose((1, 2, 0))[:, :, ::-1])  # save
            yi = self._descale_pred(yi, fi, si, img_size)
            y.append(yi)
        y = self._clip_augmented(y)  # clip augmented tails
        return torch.cat(y, -1), None  # augmented inference, train

    @staticmethod
    def _descale_pred(p, flips, scale, img_size, dim=1):
        """
        对预测框进行反尺度变换和反翻转
        De-scale predictions following augmented inference (inverse operation).
        """
        p[:, :4] /= scale  # de-scale
        x, y, wh, cls = p.split((1, 1, 2, p.shape[dim] - 4), dim)
        if flips == 2:
            y = img_size[0] - y  # de-flip ud
        elif flips == 3:
            x = img_size[1] - x  # de-flip lr
        return torch.cat((x, y, wh, cls), dim)

    def _clip_augmented(self, y):
        """
        裁剪预测框,只保留有效区域
        Clip YOLOv5 augmented inference tails.
        """
        nl = self.model[-1].nl  # number of detection layers (P3-P5)
        g = sum(4 ** x for x in range(nl))  # grid points
        e = 1  # exclude layer count
        i = (y[0].shape[-1] // g) * sum(4 ** x for x in range(e))  # indices
        y[0] = y[0][..., :-i]  # large
        i = (y[-1].shape[-1] // g) * sum(4 ** (nl - 1 - x) for x in range(e))  # indices
        y[-1] = y[-1][..., i:]  # small
        return y

    def init_criterion(self):
        """
        初始化用于计算损失的criterion
        Returns: Criterion class for computing Detection training losses

        """
        return v8DetectionLoss(self)


class SegmentationModel(DetectionModel):
    """YOLOv8 segmentation model."""

    def __init__(self, cfg='yolov8n-seg.yaml', ch=3, nc=None, verbose=True):
        """Initialize YOLOv8 segmentation model with given config and parameters."""
        super().__init__(cfg=cfg, ch=ch, nc=nc, verbose=verbose)

    def init_criterion(self):
        return v8SegmentationLoss(self)

    def _predict_augment(self, x):
        """Perform augmentations on input image x and return augmented inference."""
        LOGGER.warning(
            f'WARNING ⚠️ {self.__class__.__name__} has not supported augment inference yet! Now using single-scale inference instead.'
        )
        return self._predict_once(x)


class PoseModel(DetectionModel):
    """YOLOv8 pose model."""

    def __init__(self, cfg='yolov8n-pose.yaml', ch=3, nc=None, data_kpt_shape=(None, None), verbose=True):
        """Initialize YOLOv8 Pose model."""
        if not isinstance(cfg, dict):
            cfg = yaml_model_load(cfg)  # load model YAML
        if any(data_kpt_shape) and list(data_kpt_shape) != list(cfg['kpt_shape']):
            LOGGER.info(f"Overriding model.yaml kpt_shape={cfg['kpt_shape']} with kpt_shape={data_kpt_shape}")
            cfg['kpt_shape'] = data_kpt_shape
        super().__init__(cfg=cfg, ch=ch, nc=nc, verbose=verbose)

    def init_criterion(self):
        return v8PoseLoss(self)

    def _predict_augment(self, x):
        """Perform augmentations on input image x and return augmented inference."""
        LOGGER.warning(
            f'WARNING ⚠️ {self.__class__.__name__} has not supported augment inference yet! Now using single-scale inference instead.'
        )
        return self._predict_once(x)


class ClassificationModel(BaseModel):
    """YOLOv8 classification model."""

    def __init__(self,
                 cfg=None,
                 model=None,
                 ch=3,
                 nc=None,
                 cutoff=10,
                 verbose=True):  # yaml, model, channels, number of classes, cutoff index, verbose flag
        super().__init__()
        self._from_detection_model(model, nc, cutoff) if model is not None else self._from_yaml(cfg, ch, nc, verbose)

    def _from_detection_model(self, model, nc=1000, cutoff=10):
        """Create a YOLOv5 classification model from a YOLOv5 detection model."""
        from ultralytics.nn.autobackend import AutoBackend
        if isinstance(model, AutoBackend):
            model = model.model  # unwrap DetectMultiBackend
        model.model = model.model[:cutoff]  # backbone
        m = model.model[-1]  # last layer
        ch = m.conv.in_channels if hasattr(m, 'conv') else m.cv1.conv.in_channels  # ch into module
        c = Classify(ch, nc)  # Classify()
        c.i, c.f, c.type = m.i, m.f, 'models.common.Classify'  # index, from, type
        model.model[-1] = c  # replace
        self.model = model.model
        self.stride = model.stride
        self.save = []
        self.nc = nc

    def _from_yaml(self, cfg, ch, nc, verbose):
        """Set YOLOv8 model configurations and define the model architecture."""
        self.yaml = cfg if isinstance(cfg, dict) else yaml_model_load(cfg)  # cfg dict

        # Define model
        ch = self.yaml['ch'] = self.yaml.get('ch', ch)  # input channels
        if nc and nc != self.yaml['nc']:
            LOGGER.info(f"Overriding model.yaml nc={self.yaml['nc']} with nc={nc}")
            self.yaml['nc'] = nc  # override yaml value
        elif not nc and not self.yaml.get('nc', None):
            raise ValueError('nc not specified. Must specify nc in model.yaml or function arguments.')
        self.model, self.save = parse_model(deepcopy(self.yaml), ch=ch, verbose=verbose)  # model, savelist
        self.stride = torch.Tensor([1])  # no stride constraints
        self.names = {i: f'{i}' for i in range(self.yaml['nc'])}  # default names dict
        self.info()

    @staticmethod
    def reshape_outputs(model, nc):
        """Update a TorchVision classification model to class count 'n' if required."""
        name, m = list((model.model if hasattr(model, 'model') else model).named_children())[-1]  # last module
        if isinstance(m, Classify):  # YOLO Classify() head
            if m.linear.out_features != nc:
                m.linear = nn.Linear(m.linear.in_features, nc)
        elif isinstance(m, nn.Linear):  # ResNet, EfficientNet
            if m.out_features != nc:
                setattr(model, name, nn.Linear(m.in_features, nc))
        elif isinstance(m, nn.Sequential):
            types = [type(x) for x in m]
            if nn.Linear in types:
                i = types.index(nn.Linear)  # nn.Linear index
                if m[i].out_features != nc:
                    m[i] = nn.Linear(m[i].in_features, nc)
            elif nn.Conv2d in types:
                i = types.index(nn.Conv2d)  # nn.Conv2d index
                if m[i].out_channels != nc:
                    m[i] = nn.Conv2d(m[i].in_channels, nc, m[i].kernel_size, m[i].stride, bias=m[i].bias is not None)

    def init_criterion(self):
        """Compute the classification loss between predictions and true labels."""
        return v8ClassificationLoss()


class RTDETRDetectionModel(DetectionModel):

    def __init__(self, cfg='rtdetr-l.yaml', ch=3, nc=None, verbose=True):
        super().__init__(cfg=cfg, ch=ch, nc=nc, verbose=verbose)

    def init_criterion(self):
        """Compute the classification loss between predictions and true labels."""
        from ultralytics.models.utils.loss import RTDETRDetectionLoss

        return RTDETRDetectionLoss(nc=self.nc, use_vfl=True)

    def loss(self, batch, preds=None):
        if not hasattr(self, 'criterion'):
            self.criterion = self.init_criterion()

        img = batch['img']
        # NOTE: preprocess gt_bbox and gt_labels to list.
        bs = len(img)
        batch_idx = batch['batch_idx']
        gt_groups = [(batch_idx == i).sum().item() for i in range(bs)]
        targets = {
            'cls': batch['cls'].to(img.device, dtype=torch.long).view(-1),
            'bboxes': batch['bboxes'].to(device=img.device),
            'batch_idx': batch_idx.to(img.device, dtype=torch.long).view(-1),
            'gt_groups': gt_groups}

        preds = self.predict(img, batch=targets) if preds is None else preds
        dec_bboxes, dec_scores, enc_bboxes, enc_scores, dn_meta = preds if self.training else preds[1]
        if dn_meta is None:
            dn_bboxes, dn_scores = None, None
        else:
            dn_bboxes, dec_bboxes = torch.split(dec_bboxes, dn_meta['dn_num_split'], dim=2)
            dn_scores, dec_scores = torch.split(dec_scores, dn_meta['dn_num_split'], dim=2)

        dec_bboxes = torch.cat([enc_bboxes.unsqueeze(0), dec_bboxes])  # (7, bs, 300, 4)
        dec_scores = torch.cat([enc_scores.unsqueeze(0), dec_scores])

        loss = self.criterion((dec_bboxes, dec_scores),
                              targets,
                              dn_bboxes=dn_bboxes,
                              dn_scores=dn_scores,
                              dn_meta=dn_meta)
        # NOTE: There are like 12 losses in RTDETR, backward with all losses but only show the main three losses.
        return sum(loss.values()), torch.as_tensor([loss[k].detach() for k in ['loss_giou', 'loss_class', 'loss_bbox']],
                                                   device=img.device)

    def predict(self, x, profile=False, visualize=False, batch=None, augment=False):
        """
        Perform a forward pass through the network.

        Args:
            x (torch.Tensor): The input tensor to the model
            profile (bool):  Print the computation time of each layer if True, defaults to False.
            visualize (bool): Save the feature maps of the model if True, defaults to False
            batch (dict): A dict including gt boxes and labels from dataloader.

        Returns:
            (torch.Tensor): The last output of the model.
        """
        y, dt = [], []  # outputs
        for m in self.model[:-1]:  # except the head part
            if m.f != -1:  # if not from previous layer
                x = y[m.f] if isinstance(m.f, int) else [x if j == -1 else y[j] for j in m.f]  # from earlier layers
            if profile:
                self._profile_one_layer(m, x, dt)
            x = m(x)  # run
            y.append(x if m.i in self.save else None)  # save output
            if visualize:
                feature_visualization(x, m.type, m.i, save_dir=visualize)
        head = self.model[-1]
        x = head([y[j] for j in head.f], batch)  # head inference
        return x


class Ensemble(nn.ModuleList):
    """Ensemble of models."""

    def __init__(self):
        """Initialize an ensemble of models."""
        super().__init__()

    def forward(self, x, augment=False, profile=False, visualize=False):
        """Function generates the YOLOv5 network's final layer."""
        y = [module(x, augment, profile, visualize)[0] for module in self]
        # y = torch.stack(y).max(0)[0]  # max ensemble
        # y = torch.stack(y).mean(0)  # mean ensemble
        y = torch.cat(y, 2)  # nms ensemble, y shape(B, HW, C)
        return y, None  # inference, train output


# Functions ------------------------------------------------------------------------------------------------------------


@contextlib.contextmanager
def temporary_modules(modules=None):
    """
    Context manager for temporarily adding or modifying modules in Python's module cache (`sys.modules`).

    This function can be used to change the module paths during runtime. It's useful when refactoring code,
    where you've moved a module from one location to another, but you still want to support the old import
    paths for backwards compatibility.

    Args:
        modules (dict, optional): A dictionary mapping old module paths to new module paths.

    Example:
        ```python
        with temporary_modules({'old.module.path': 'new.module.path'}):
            import old.module.path  # this will now import new.module.path
        ```

    Note:
        The changes are only in effect inside the context manager and are undone once the context manager exits.
        Be aware that directly manipulating `sys.modules` can lead to unpredictable results, especially in larger
        applications or libraries. Use this function with caution.
    """
    if not modules:
        modules = {}

    import importlib
    import sys
    try:
        # Set modules in sys.modules under their old name
        for old, new in modules.items():
            sys.modules[old] = importlib.import_module(new)

        yield
    finally:
        # Remove the temporary module paths
        for old in modules:
            if old in sys.modules:
                del sys.modules[old]


def torch_safe_load(weight):
    """
    This function attempts to load a PyTorch model with the torch.load() function. If a ModuleNotFoundError is raised,
    it catches the error, logs a warning message, and attempts to install the missing module via the
    check_requirements() function. After installation, the function again attempts to load the model using torch.load().

    Args:
        weight (str): The file path of the PyTorch model.

    Returns:
        (dict): The loaded PyTorch model.
    """
    from ultralytics.utils.downloads import attempt_download_asset

    check_suffix(file=weight, suffix='.pt')
    file = attempt_download_asset(weight)  # search online if missing locally
    try:
        with temporary_modules({
                'ultralytics.yolo.utils': 'ultralytics.utils',
                'ultralytics.yolo.v8': 'ultralytics.models.yolo',
                'ultralytics.yolo.data': 'ultralytics.data'}):  # for legacy 8.0 Classify and Pose models
            return torch.load(file, map_location='cpu'), file  # load

    except ModuleNotFoundError as e:  # e.name is missing module name
        if e.name == 'models':
            raise TypeError(
                emojis(f'ERROR ❌️ {weight} appears to be an Ultralytics YOLOv5 model originally trained '
                       f'with https://github.com/ultralytics/yolov5.\nThis model is NOT forwards compatible with '
                       f'YOLOv8 at https://github.com/ultralytics/ultralytics.'
                       f"\nRecommend fixes are to train a new model using the latest 'ultralytics' package or to "
                       f"run a command with an official YOLOv8 model, i.e. 'yolo predict model=yolov8n.pt'")) from e
        LOGGER.warning(f"WARNING ⚠️ {weight} appears to require '{e.name}', which is not in ultralytics requirements."
                       f"\nAutoInstall will run now for '{e.name}' but this feature will be removed in the future."
                       f"\nRecommend fixes are to train a new model using the latest 'ultralytics' package or to "
                       f"run a command with an official YOLOv8 model, i.e. 'yolo predict model=yolov8n.pt'")
        check_requirements(e.name)  # install missing module

        return torch.load(file, map_location='cpu'), file  # load


def attempt_load_weights(weights, device=None, inplace=True, fuse=False):
    """Loads an ensemble of models weights=[a,b,c] or a single model weights=[a] or weights=a."""

    ensemble = Ensemble()
    for w in weights if isinstance(weights, list) else [weights]:
        ckpt, w = torch_safe_load(w)  # load ckpt
        args = {**DEFAULT_CFG_DICT, **ckpt['train_args']} if 'train_args' in ckpt else None  # combined args
        model = (ckpt.get('ema') or ckpt['model']).to(device).float()  # FP32 model

        # Model compatibility updates
        model.args = args  # attach args to model
        model.pt_path = w  # attach *.pt file path to model
        model.task = guess_model_task(model)
        if not hasattr(model, 'stride'):
            model.stride = torch.tensor([32.])

        # Append
        ensemble.append(model.fuse().eval() if fuse and hasattr(model, 'fuse') else model.eval())  # model in eval mode

    # Module compatibility updates
    for m in ensemble.modules():
        t = type(m)
        if t in (nn.Hardswish, nn.LeakyReLU, nn.ReLU, nn.ReLU6, nn.SiLU, Detect, DetectH, Segment):
            m.inplace = inplace  # torch 1.7.0 compatibility
        elif t is nn.Upsample and not hasattr(m, 'recompute_scale_factor'):
            m.recompute_scale_factor = None  # torch 1.11.0 compatibility

    # Return model
    if len(ensemble) == 1:
        return ensemble[-1]

    # Return ensemble
    LOGGER.info(f'Ensemble created with {weights}\n')
    for k in 'names', 'nc', 'yaml':
        setattr(ensemble, k, getattr(ensemble[0], k))
    ensemble.stride = ensemble[torch.argmax(torch.tensor([m.stride.max() for m in ensemble])).int()].stride
    assert all(ensemble[0].nc == m.nc for m in ensemble), f'Models differ in class counts {[m.nc for m in ensemble]}'
    return ensemble


def attempt_load_one_weight(weight, device=None, inplace=True, fuse=False):
    """Loads a single model weights."""
    ckpt, weight = torch_safe_load(weight)  # load ckpt
    args = {**DEFAULT_CFG_DICT, **(ckpt.get('train_args', {}))}  # combine model and default args, preferring model args
    model = (ckpt.get('ema') or ckpt['model']).to(device).float()  # FP32 model

    # Model compatibility updates
    model.args = {k: v for k, v in args.items() if k in DEFAULT_CFG_KEYS}  # attach args to model
    model.pt_path = weight  # attach *.pt file path to model
    model.task = guess_model_task(model)
    if not hasattr(model, 'stride'):
        model.stride = torch.tensor([32.])

    model = model.fuse().eval() if fuse and hasattr(model, 'fuse') else model.eval()  # model in eval mode

    # Module compatibility updates
    for m in model.modules():
        t = type(m)
        if t in (nn.Hardswish, nn.LeakyReLU, nn.ReLU, nn.ReLU6, nn.SiLU, Detect, DetectH, Segment):
            m.inplace = inplace  # torch 1.7.0 compatibility
        elif t is nn.Upsample and not hasattr(m, 'recompute_scale_factor'):
            m.recompute_scale_factor = None  # torch 1.11.0 compatibility

    # Return model and ckpt
    return model, ckpt


def parse_model(d, ch, verbose=True):  # model_dict, input_channels(3)
    """
    将YOLO的模型配置字典解析成一个PyTorch模块网络
    Parse a YOLO model.yaml dictionary into a PyTorch model.
    """
    import ast

    # 从模型中获取需要的参数
    max_channels = float('inf')
    nc, act, scales = (d.get(x) for x in ('nc', 'activation', 'scales'))
    depth, width, kpt_shape = (d.get(x, 1.0) for x in ('depth_multiple', 'width_multiple', 'kpt_shape'))

    # 从模型配置字典中解析出该模型的尺度(scale)信息,然后根据尺度设置模型的深度(depth)、宽度(width)和最大通道数(max_channels)
    if scales:
        scale = d.get('scale')
        if not scale:
            scale = tuple(scales.keys())[0]
            LOGGER.warning(f"WARNING ⚠️ no model scale passed. Assuming scale='{scale}'.")
        depth, width, max_channels = scales[scale]

    # 从模型配置字典中解析activation函数的类型, 并重新定义Conv模块的默认activation
    if act:
        Conv.default_act = eval(act)  # redefine default activation, i.e. Conv.default_act = nn.SiLU()
        if verbose:
            LOGGER.info(f"{colorstr('activation:')} {act}")  # print

    # 打印日志
    if verbose:
        LOGGER.info(f"\n{'':>3}{'from':>20}{'n':>3}{'params':>10}  {'module':<45}{'arguments':<30}")

    # 这段代码的主要目的是基于配置字典,递归地构建每个模块及其参数,并连接到Sequential中
    # ==================================================================================================================
    # f: from索引, n: 重复数, m: 模型类型, args: 参数
    # 具体来看:
    # 1. 从backbone和head中遍历每个模块的配置信息,包括from索引f、重复数n、模块类型m和参数args。
    # 2. 根据m创建实际的模块对象,如果m的类型在nn中就直接创建,否则从全局命名空间获取。
    # 3. 解析args中的字符串为实际变量或表达式。
    # 4. 计算重复数n_。
    # 5. 根据模块类型调整输入输出通道:
    #   - 对于大多数模块,设置输入输出通道为ch[f]、ch[f+1],还可能插入n_。
    #   - 对BN、Concat特殊处理输入通道。
    #   - 对Detect等设置f。
    # ==================================================================================================================
    ch = [ch]
    layers, save, c2 = [], [], ch[-1]  # layers, savelist, ch out
    for i, (f, n, m, args) in enumerate(d['backbone'] + d['head']):  # from, number, module, args
        # 1. 从配置字典中获取模块类名,并将字符串转换成实际的模块类
        # ====================================================================
        # 1.1. 从配置字典中取出字符串形式的模块类名m
        # 1.2. 判断m是否以'nn.'开头,即是否是PyTorch内置的模块。
        #   如果是,则用getattr()根据模块路径获取模块类,例如'nn.Conv2d'。如果不是,
        #   则说明是自定义的模块类,位于全局命名空间globals()中。
        # 1.3. 利用globals()可以根据字符串KEY取出实际的类,例如'Focus'。
        # 1.4. m[3:]是为了去掉开头的'nn.'或其他标识。
        # 1.5. 最后将字符串转换成了实际的类对象,保存在m中。
        # ====================================================================
        m = getattr(torch.nn, m[3:]) if 'nn.' in m else globals()[m]

        # 2. 解析模块的参数字符串,将其转换为实际的变量或表达式
        # =============================================================
        # 2.1. 遍历模块参数args
        # 2.2. 判断每个参数a是否为字符串类型
        # 2.3. 如果是,try转换:
        #   2.3.1 如果a在locals()中,表示它是参数名,直接取值
        #   2.3.2 如果不在,使用ast.literal_eval执行字符串表达式,转换成变量
        # 2.4. 将转换后的参数重新赋值给args。
        # =============================================================
        for j, a in enumerate(args):
            if isinstance(a, str):
                with contextlib.suppress(ValueError):
                    args[j] = locals()[a] if a in locals() else ast.literal_eval(a)

        # 3. 根据depth_multiple来计算每个模块的重复次数n_
        n = n_ = max(round(n * depth), 1) if n > 1 else n

        # 4. 根据模块类型调整输入输出通道:
        # ============================================================
        #   - 对于大多数模块,设置输入输出通道为ch[f]、ch[f+1],还可能插入n_
        #   - 对BN、Concat特殊处理输入通道。
        #   - 对Detect等设置f。
        # ============================================================
        if m in (Classify, Conv, ConvTranspose, GhostConv, Bottleneck, GhostBottleneck, SPP, SPPF, DWConv, Focus,
                 BottleneckCSP, C1, C2, C2f, C3, C3TR, C3Ghost, nn.ConvTranspose2d, DWConvTranspose2d, C3x, RepC3,
                 StemBlock, CoordAtt):
            c1, c2 = ch[f], args[0]
            if c2 != nc:  # if c2 not equal to number of classes (i.e. for Classify() output)
                c2 = make_divisible(min(c2, max_channels) * width, 8)

            args = [c1, c2, *args[1:]]
            if m in (BottleneckCSP, C1, C2, C2f, C3, C3TR, C3Ghost, C3x, RepC3):
                args.insert(2, n)  # number of repeats
                n = 1
        elif m is AIFI:
            args = [ch[f], *args]
        elif m in (HGStem, HGBlock):
            c1, cm, c2 = ch[f], args[0], args[1]
            args = [c1, cm, c2, *args[2:]]
            if m is HGBlock:
                args.insert(4, n)  # number of repeats
                n = 1

        elif m is nn.BatchNorm2d:
            args = [ch[f]]
        elif m is Concat:
            c2 = sum(ch[x] for x in f)
<<<<<<< HEAD
        elif m in (Detect, DetectH, Segment, Pose, RTDETRDecoder):
=======
        elif m in (Detect, Segment, Pose):
>>>>>>> ed2ebd5c
            args.append([ch[x] for x in f])
            if m is Segment:
                args[2] = make_divisible(min(args[2], max_channels) * width, 8)
        elif m is RTDETRDecoder:  # special case, channels arg must be passed in index 1
            args.insert(1, [ch[x] for x in f])
        else:
            c2 = ch[f]

        # 5. 根据重复次数n和参数args构建模块m的重复容器m_
        m_ = nn.Sequential(*(m(*args) for _ in range(n))) if n > 1 else m(*args)

        # 6. 计算和保存模块m相关信息
        t = str(m)[8:-2].replace('__main__.', '')  # 从模块m的字符串表示中提取出模块类型
        m.np = sum(x.numel() for x in m_.parameters())  # 计算模块m中的可训练参数数量
        m_.i, m_.f, m_.type = i, f, t  # attach index, 'from' index, type

        # 7. 打印日志
        if verbose:
            LOGGER.info(f'{i:>3}{str(f):>20}{n_:>3}{m.np:10.0f}  {t:<45}{str(args):<30}')  # print

        # 8. 保存模块
        # 构建模型可训练参数的索引表savelist，为了可以方便地实现参数选择性冻结
        save.extend(x % i for x in ([f] if isinstance(f, int) else f) if x != -1)
        # 追加模型到layers中
        layers.append(m_)
        # 更新并保存网络每个模块的输出通道数
        if i == 0:
            ch = []
        ch.append(c2)  # 更新输出通道
    return nn.Sequential(*layers), sorted(save)  # 返回Sequential模型和savelist


def yaml_model_load(path):
    """
    从 yaml 配置文件中加载一个YOLOv8模型
    Load a YOLOv8 model from a YAML file.
    """
    import re

    path = Path(path)
    if path.stem in (f'yolov{d}{x}6' for x in 'nsmlx' for d in (5, 8)):
        new_stem = re.sub(r'(\d+)([nslmx])6(.+)?$', r'\1\2-p6\3', path.stem)
        LOGGER.warning(f'WARNING ⚠️ Ultralytics YOLO P6 models now use -p6 suffix. Renaming {path.stem} to {new_stem}.')
        path = path.with_name(new_stem + path.suffix)

    unified_path = re.sub(r'(\d+)([nslmx])(.+)?$', r'\1\3', str(path))  # i.e. yolov8x.yaml -> yolov8.yaml
    yaml_file = check_yaml(unified_path, hard=False) or check_yaml(path)
    d = yaml_load(yaml_file)  # model dict
    d['scale'] = guess_model_scale(path)
    d['yaml_file'] = str(path)
    return d


def guess_model_scale(model_path):
    """
    Takes a path to a YOLO model's YAML file as input and extracts the size character of the model's scale.
    The function uses regular expression matching to find the pattern of the model scale in the YAML file name,
    which is denoted by n, s, m, l, or x. The function returns the size character of the model scale as a string.

    Args:
        model_path (str | Path): The path to the YOLO model's YAML file.

    Returns:
        (str): The size character of the model's scale, which can be n, s, m, l, or x.
    """
    with contextlib.suppress(AttributeError):
        import re
        return re.search(r'yolov\d+([nslmx])', Path(model_path).stem).group(1)  # n, s, m, l, or x
    return ''  # 如果没有找到,返回空字符串


def guess_model_task(model):
    """
    猜测一个PyTorch模型或配置字典的任务类型(task),即检测、分割、分类等
    Guess the task of a PyTorch model from its architecture or configuration.

    Args:
        model (nn.Module | dict): PyTorch model or model configuration in YAML format.

    Returns:
        (str): Task of the model ('detect', 'segment', 'classify', 'pose').

    Raises:
        SyntaxError: If the task of the model could not be determined.
    """

    def cfg2task(cfg):
        """Guess from YAML dictionary."""
        m = cfg['head'][-1][-2].lower()  # output module name
        if m in ('classify', 'classifier', 'cls', 'fc'):
            return 'classify'
        if m == 'detect':
            return 'detect'
        if m == 'segment':
            return 'segment'
        if m == 'pose':
            return 'pose'

    # Guess from model cfg
    if isinstance(model, dict):  # 如果输入是配置字典,根据'head'中的最后一层解析task
        with contextlib.suppress(Exception):
            return cfg2task(model)

    # Guess from PyTorch model
    if isinstance(model, nn.Module):  # 如果是PyTorch模型,遍历模块判断类型,如果有Detect/Segment等模块则解析任务类型
        # 尝试解析模型的yaml文件或args参数来获取任务类型
        for x in 'model.args', 'model.model.args', 'model.model.model.args':
            with contextlib.suppress(Exception):
                return eval(x)['task']
        for x in 'model.yaml', 'model.model.yaml', 'model.model.model.yaml':
            with contextlib.suppress(Exception):
                return cfg2task(eval(x))

        for m in model.modules():
            if isinstance(m, (Detect, DetectH)):
                return 'detect'
            elif isinstance(m, Segment):
                return 'segment'
            elif isinstance(m, Classify):
                return 'classify'
            elif isinstance(m, Pose):
                return 'pose'

    # Guess from model filename
    if isinstance(model, (str, Path)):  # 如果模型路径中包含关键字如'detect',也可判断任务类型
        model = Path(model)
        if '-seg' in model.stem or 'segment' in model.parts:
            return 'segment'
        elif '-cls' in model.stem or 'classify' in model.parts:
            return 'classify'
        elif '-pose' in model.stem or 'pose' in model.parts:
            return 'pose'
        elif 'detect' in model.parts:
            return 'detect'

    # Unable to determine task from model
    LOGGER.warning("WARNING ⚠️ Unable to automatically guess model task, assuming 'task=detect'. "
                   "Explicitly define task for your model, i.e. 'task=detect', 'segment', 'classify', or 'pose'.")
    return 'detect'  # 如果无法判断，默认为 detect<|MERGE_RESOLUTION|>--- conflicted
+++ resolved
@@ -10,23 +10,13 @@
 from ultralytics.nn.modules import (AIFI, C1, C2, C3, C3TR, SPP, SPPF, Bottleneck, BottleneckCSP, C2f, C3Ghost, C3x,
                                     Classify, Concat, Conv, Conv2, ConvTranspose, Detect, DetectH, DWConv, DWConvTranspose2d,
                                     Focus, GhostBottleneck, GhostConv, HGBlock, HGStem, Pose, RepC3, RepConv,
-<<<<<<< HEAD
                                     RTDETRDecoder, Segment, CoordAtt, StemBlock)
-from ultralytics.yolo.utils import DEFAULT_CFG_DICT, DEFAULT_CFG_KEYS, LOGGER, colorstr, emojis, yaml_load
-from ultralytics.yolo.utils.checks import check_requirements, check_suffix, check_yaml
-from ultralytics.yolo.utils.loss import v8ClassificationLoss, v8DetectionLoss, v8PoseLoss, v8SegmentationLoss
-from ultralytics.yolo.utils.plotting import feature_visualization
-from ultralytics.yolo.utils.torch_utils import (fuse_conv_and_bn, fuse_deconv_and_bn, initialize_weights,
-                                                intersect_dicts, make_divisible, model_info, scale_img, time_sync)
-=======
-                                    RTDETRDecoder, Segment)
 from ultralytics.utils import DEFAULT_CFG_DICT, DEFAULT_CFG_KEYS, LOGGER, colorstr, emojis, yaml_load
 from ultralytics.utils.checks import check_requirements, check_suffix, check_yaml
 from ultralytics.utils.loss import v8ClassificationLoss, v8DetectionLoss, v8PoseLoss, v8SegmentationLoss
 from ultralytics.utils.plotting import feature_visualization
 from ultralytics.utils.torch_utils import (fuse_conv_and_bn, fuse_deconv_and_bn, initialize_weights, intersect_dicts,
                                            make_divisible, model_info, scale_img, time_sync)
->>>>>>> ed2ebd5c
 
 try:
     import thop
@@ -706,7 +696,7 @@
     # Module compatibility updates
     for m in model.modules():
         t = type(m)
-        if t in (nn.Hardswish, nn.LeakyReLU, nn.ReLU, nn.ReLU6, nn.SiLU, Detect, DetectH, Segment):
+        if t in (nn.Hardswish, nn.LeakyReLU, nn.ReLU, nn.ReLU6, nn.SiLU, Detect, Segment):
             m.inplace = inplace  # torch 1.7.0 compatibility
         elif t is nn.Upsample and not hasattr(m, 'recompute_scale_factor'):
             m.recompute_scale_factor = None  # torch 1.11.0 compatibility
@@ -820,11 +810,7 @@
             args = [ch[f]]
         elif m is Concat:
             c2 = sum(ch[x] for x in f)
-<<<<<<< HEAD
-        elif m in (Detect, DetectH, Segment, Pose, RTDETRDecoder):
-=======
-        elif m in (Detect, Segment, Pose):
->>>>>>> ed2ebd5c
+        elif m in (Detect, DetectH, Segment, Pose):
             args.append([ch[x] for x in f])
             if m is Segment:
                 args[2] = make_divisible(min(args[2], max_channels) * width, 8)
@@ -880,6 +866,7 @@
 
 def guess_model_scale(model_path):
     """
+    从YOLO模型的配置文件路径中猜测其模型尺度大小(scale)\n
     Takes a path to a YOLO model's YAML file as input and extracts the size character of the model's scale.
     The function uses regular expression matching to find the pattern of the model scale in the YAML file name,
     which is denoted by n, s, m, l, or x. The function returns the size character of the model scale as a string.

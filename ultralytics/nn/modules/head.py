# Ultralytics YOLO 🚀, AGPL-3.0 license
"""Model head modules."""

import math

import torch
import torch.nn as nn
from torch.nn.init import constant_, xavier_uniform_

from ultralytics.utils.tal import TORCH_1_10, dist2bbox, dist2rbox, make_anchors
from .block import DFL, Proto, ContrastiveHead, BNContrastiveHead
from .conv import Conv
from .transformer import MLP, DeformableTransformerDecoder, DeformableTransformerDecoderLayer
from .utils import bias_init_with_prob, linear_init

__all__ = "Detect", "Segment", "Pose", "Classify", "OBB", "RTDETRDecoder"


class Detect(nn.Module):
<<<<<<< HEAD
    """用于检测模型的YOLOv8检测头部."""
    dynamic = False  # 一个布尔值，用于强制进行网格重构
    export = False  # 一个布尔值，用于导出模式
    shape = None  # 一个表示形状的变量，初始值为None
    anchors = torch.empty(0)  # 一个空的torch张量，用于初始化锚点
    strides = torch.empty(0)  # 一个空的torch张量，用于初始化步长

    def __init__(self, nc=80, ch=()):  # detection layer
        """
        初始化方法

        Args:
            nc: 表示类别的数量，默认为80
            ch: 表示检测层的通道数，默认为空元组
        """
=======
    """YOLOv8 Detect head for detection models."""

    dynamic = False  # force grid reconstruction
    export = False  # export mode
    shape = None
    anchors = torch.empty(0)  # init
    strides = torch.empty(0)  # init

    def __init__(self, nc=80, ch=()):
        """Initializes the YOLOv8 detection layer with specified number of classes and channels."""
>>>>>>> 55c699f0
        super().__init__()
        self.nc = nc  # 类别数 number of classes
        self.nl = len(ch)  # 检测层数 number of detection layers
        self.reg_max = 16  # DFL通道数 DFL channels (ch[0] // 16 to scale 4/8/12/16/20 for n/s/m/l/x)
        self.no = nc + self.reg_max * 4  # number of outputs per anchor
        self.stride = torch.zeros(self.nl)  # strides computed during build
        # 计算cv2和cv3模块的中间层的通道数
        c2, c3 = max((16, ch[0] // 4, self.reg_max * 4)), max(ch[0], min(self.nc, 100))  # channels
        # 用以回归框预测
        self.cv2 = nn.ModuleList(
<<<<<<< HEAD
            nn.Sequential(Conv(x, c2, 3), Conv(c2, c2, 3), nn.Conv2d(c2, 4 * self.reg_max, 1)) for x in ch)
        # 用以分类预测
=======
            nn.Sequential(Conv(x, c2, 3), Conv(c2, c2, 3), nn.Conv2d(c2, 4 * self.reg_max, 1)) for x in ch
        )
>>>>>>> 55c699f0
        self.cv3 = nn.ModuleList(nn.Sequential(Conv(x, c3, 3), Conv(c3, c3, 3), nn.Conv2d(c3, self.nc, 1)) for x in ch)
        # 用于调整边界框坐标,还可以在训练和推理时进行网格尺寸的重构
        self.dfl = DFL(self.reg_max) if self.reg_max > 1 else nn.Identity()

    def forward(self, x):
<<<<<<< HEAD
        """
        前向传播方法, 接收一个输入张量x，并返回预测的边界框和类别概率的拼接结果
        Concatenates and returns predicted bounding boxes and class probabilities.
        """
        shape = x[0].shape  # BCHW, [Batches, Channels, Height, Weight]
        for i in range(self.nl):  # 遍历每个检测层，得到输出
            #  cls和box任务解耦, 分别进入不同的分支运算，然后在通道维度上进行拼接
            x[i] = torch.cat((self.cv2[i](x[i]), self.cv3[i](x[i])), 1)  # X.shape = [B, self.no, H, W]
        if self.training:  # 训练模式, 直接返回处理后的结果x
            return x
        elif self.dynamic or self.shape != shape:
            # 模型处于动态模式（self.dynamic=True）或者输入形状shape与之前保存的形状self.shape不一致, 进行网格重构和形状更新
            self.anchors, self.strides = (x.transpose(0, 1) for x in make_anchors(x, self.stride, 0.5))
            self.shape = shape

        # 将不同尺度特征在空间维度上统一(得到多尺度特征图),然后后面可以在这个特征上同时进行框回归和分类,实现多尺度的预测
        # x => [B, self.no, (H1 x W1 + H2 x W2 + ...)]
        x_cat = torch.cat([xi.view(shape[0], self.no, -1) for xi in x], 2)

        # 将拼接后的张量切分为边界框部分和类别概率部分
        # ==============================================================================================================
        # 这样做的原因是:
        #   PyTorch的split操作在TensorFlow导出时会被转换成FlexSplitV,但FlexSplitV在TFLite中不被支持
        #   所以在导出模型时,需要用简单的切片替代,避免FlexSplitV操作
        # shape变化:
        # x_cat: [B, self.no, H*W] =>
        #   => box: [B, self.reg_max * 4, H*W]
        #   => cls: [B, self.nc, H*W]
        # ==============================================================================================================
        if self.export and self.format in ('saved_model', 'pb', 'tflite', 'edgetpu', 'tfjs'):  # avoid TF FlexSplitV ops
            box = x_cat[:, :self.reg_max * 4]
            cls = x_cat[:, self.reg_max * 4:]
        else:
            box, cls = x_cat.split((self.reg_max * 4, self.nc), 1)

        # 将网络预测得到的边界框回归参数box,转化为相对于输入图像大小的真实边界框坐标dbox
        # => dbox: [B, nA, 4, H*W], nA是先验框的数量: 表示每张图像的每个先验框在特征图上对应的坐标预测
        dbox = dist2bbox(self.dfl(box), self.anchors.unsqueeze(0), xywh=True, dim=1) * self.strides
=======
        """Concatenates and returns predicted bounding boxes and class probabilities."""
        for i in range(self.nl):
            x[i] = torch.cat((self.cv2[i](x[i]), self.cv3[i](x[i])), 1)
        if self.training:  # Training path
            return x

        # Inference path
        shape = x[0].shape  # BCHW
        x_cat = torch.cat([xi.view(shape[0], self.no, -1) for xi in x], 2)
        if self.dynamic or self.shape != shape:
            self.anchors, self.strides = (x.transpose(0, 1) for x in make_anchors(x, self.stride, 0.5))
            self.shape = shape

        if self.export and self.format in ("saved_model", "pb", "tflite", "edgetpu", "tfjs"):  # avoid TF FlexSplitV ops
            box = x_cat[:, : self.reg_max * 4]
            cls = x_cat[:, self.reg_max * 4 :]
        else:
            box, cls = x_cat.split((self.reg_max * 4, self.nc), 1)
>>>>>>> 55c699f0

        if self.export and self.format in ("tflite", "edgetpu"):
            # Precompute normalization factor to increase numerical stability
            # See https://github.com/ultralytics/ultralytics/issues/7371
            grid_h = shape[2]
            grid_w = shape[3]
            grid_size = torch.tensor([grid_w, grid_h, grid_w, grid_h], device=box.device).reshape(1, 4, 1)
            norm = self.strides / (self.stride[0] * grid_size)
            dbox = self.decode_bboxes(self.dfl(box) * norm, self.anchors.unsqueeze(0) * norm[:, :2])
        else:
            dbox = self.decode_bboxes(self.dfl(box), self.anchors.unsqueeze(0)) * self.strides


        # 将调整后的边界框和类别概率进行拼接
        # => y: [B, nA + nc, 4 + 1, H*W], 即[Bathes, 先验框数+类别数, 坐标+概率, 特征图大小]
        y = torch.cat((dbox, cls.sigmoid()), 1)

        # 如果处于导出模式，则返回拼接后的结果y；否则，返回一个元组，包含拼接后的结果y和输入张量x
        return y if self.export else (y, x)

    def bias_init(self):
        """
        初始化偏置方法，初始化检测头部最后一层的偏置项
        Initialize Detect() biases, WARNING: requires stride availability.
        """
        m = self  # self.model[-1]  # Detect() module
        # cf = torch.bincount(torch.tensor(np.concatenate(dataset.labels, 0)[:, 0]).long(), minlength=nc) + 1
        # ncf = math.log(0.6 / (m.nc - 0.999999)) if cf is None else torch.log(cf / cf.sum())  # nominal class frequency
        for a, b, s in zip(m.cv2, m.cv3, m.stride):  # from
            # ==========================================================================================================
            # 初始化回归头cv2中最后一层的偏置项a[-1].bias.data:
            #   - 将偏置初始化为1,作为框的先验偏置，默认认为每个anchor区域内存在一个物体
            # 初始化分类头cv3中最后一层的偏置项b[-1].bias.data:
            #   - 根据每个类别的先验概率分布初始化偏置,默认为均匀分布
            #   - 这将估计每个类别出现的概率,作为softmax的偏置使用
            #   - 根据strides计算先验框的尺度范围,初始化偏置以平衡不同尺度下的框密度
            # ==========================================================================================================
            a[-1].bias.data[:] = 1.0  # box
            b[-1].bias.data[: m.nc] = math.log(5 / m.nc / (640 / s) ** 2)  # cls (.01 objects, 80 classes, 640 img)

    def decode_bboxes(self, bboxes, anchors):
        """Decode bounding boxes."""
        return dist2bbox(bboxes, anchors, xywh=True, dim=1)


class Segment(Detect):
    """YOLOv8 Segment head for segmentation models."""

    def __init__(self, nc=80, nm=32, npr=256, ch=()):
        """Initialize the YOLO model attributes such as the number of masks, prototypes, and the convolution layers."""
        super().__init__(nc, ch)
        self.nm = nm  # number of masks
        self.npr = npr  # number of protos
        self.proto = Proto(ch[0], self.npr, self.nm)  # protos
        self.detect = Detect.forward

        c4 = max(ch[0] // 4, self.nm)
        self.cv4 = nn.ModuleList(nn.Sequential(Conv(x, c4, 3), Conv(c4, c4, 3), nn.Conv2d(c4, self.nm, 1)) for x in ch)

    def forward(self, x):
        """Return model outputs and mask coefficients if training, otherwise return outputs and mask coefficients."""
        p = self.proto(x[0])  # mask protos
        bs = p.shape[0]  # batch size

        mc = torch.cat([self.cv4[i](x[i]).view(bs, self.nm, -1) for i in range(self.nl)], 2)  # mask coefficients
        x = self.detect(self, x)
        if self.training:
            return x, mc, p
        return (torch.cat([x, mc], 1), p) if self.export else (torch.cat([x[0], mc], 1), (x[1], mc, p))


class OBB(Detect):
    """YOLOv8 OBB detection head for detection with rotation models."""

    def __init__(self, nc=80, ne=1, ch=()):
        """Initialize OBB with number of classes `nc` and layer channels `ch`."""
        super().__init__(nc, ch)
        self.ne = ne  # number of extra parameters
        self.detect = Detect.forward

        c4 = max(ch[0] // 4, self.ne)
        self.cv4 = nn.ModuleList(nn.Sequential(Conv(x, c4, 3), Conv(c4, c4, 3), nn.Conv2d(c4, self.ne, 1)) for x in ch)

    def forward(self, x):
        """Concatenates and returns predicted bounding boxes and class probabilities."""
        bs = x[0].shape[0]  # batch size
        angle = torch.cat([self.cv4[i](x[i]).view(bs, self.ne, -1) for i in range(self.nl)], 2)  # OBB theta logits
        # NOTE: set `angle` as an attribute so that `decode_bboxes` could use it.
        angle = (angle.sigmoid() - 0.25) * math.pi  # [-pi/4, 3pi/4]
        # angle = angle.sigmoid() * math.pi / 2  # [0, pi/2]
        if not self.training:
            self.angle = angle
        x = self.detect(self, x)
        if self.training:
            return x, angle
        return torch.cat([x, angle], 1) if self.export else (torch.cat([x[0], angle], 1), (x[1], angle))

    def decode_bboxes(self, bboxes, anchors):
        """Decode rotated bounding boxes."""
        return dist2rbox(bboxes, self.angle, anchors, dim=1)


class Pose(Detect):
    """YOLOv8 Pose head for keypoints models."""

    def __init__(self, nc=80, kpt_shape=(17, 3), ch=()):
        """Initialize YOLO network with default parameters and Convolutional Layers."""
        super().__init__(nc, ch)
        self.kpt_shape = kpt_shape  # number of keypoints, number of dims (2 for x,y or 3 for x,y,visible)
        self.nk = kpt_shape[0] * kpt_shape[1]  # number of keypoints total
        self.detect = Detect.forward

        c4 = max(ch[0] // 4, self.nk)
        self.cv4 = nn.ModuleList(nn.Sequential(Conv(x, c4, 3), Conv(c4, c4, 3), nn.Conv2d(c4, self.nk, 1)) for x in ch)

    def forward(self, x):
        """Perform forward pass through YOLO model and return predictions."""
        bs = x[0].shape[0]  # batch size
        kpt = torch.cat([self.cv4[i](x[i]).view(bs, self.nk, -1) for i in range(self.nl)], -1)  # (bs, 17*3, h*w)
        x = self.detect(self, x)
        if self.training:
            return x, kpt
        pred_kpt = self.kpts_decode(bs, kpt)
        return torch.cat([x, pred_kpt], 1) if self.export else (torch.cat([x[0], pred_kpt], 1), (x[1], kpt))

    def kpts_decode(self, bs, kpts):
        """Decodes keypoints."""
        ndim = self.kpt_shape[1]
        if self.export:  # required for TFLite export to avoid 'PLACEHOLDER_FOR_GREATER_OP_CODES' bug
            y = kpts.view(bs, *self.kpt_shape, -1)
            a = (y[:, :, :2] * 2.0 + (self.anchors - 0.5)) * self.strides
            if ndim == 3:
                a = torch.cat((a, y[:, :, 2:3].sigmoid()), 2)
            return a.view(bs, self.nk, -1)
        else:
            y = kpts.clone()
            if ndim == 3:
                y[:, 2::3] = y[:, 2::3].sigmoid()  # sigmoid (WARNING: inplace .sigmoid_() Apple MPS bug)
            y[:, 0::ndim] = (y[:, 0::ndim] * 2.0 + (self.anchors[0] - 0.5)) * self.strides
            y[:, 1::ndim] = (y[:, 1::ndim] * 2.0 + (self.anchors[1] - 0.5)) * self.strides
            return y


class Classify(nn.Module):
    """YOLOv8 classification head, i.e. x(b,c1,20,20) to x(b,c2)."""

    def __init__(self, c1, c2, k=1, s=1, p=None, g=1):
        """Initializes YOLOv8 classification head with specified input and output channels, kernel size, stride,
        padding, and groups.
        """
        super().__init__()
        c_ = 1280  # efficientnet_b0 size
        self.conv = Conv(c1, c_, k, s, p, g)
        self.pool = nn.AdaptiveAvgPool2d(1)  # to x(b,c_,1,1)
        self.drop = nn.Dropout(p=0.0, inplace=True)
        self.linear = nn.Linear(c_, c2)  # to x(b,c2)

    def forward(self, x):
        """Performs a forward pass of the YOLO model on input image data."""
        if isinstance(x, list):
            x = torch.cat(x, 1)
        x = self.linear(self.drop(self.pool(self.conv(x)).flatten(1)))
        return x if self.training else x.softmax(1)


class WorldDetect(Detect):
    def __init__(self, nc=80, embed=512, with_bn=False, ch=()):
        """Initialize YOLOv8 detection layer with nc classes and layer channels ch."""
        super().__init__(nc, ch)
        c3 = max(ch[0], min(self.nc, 100))
        self.cv3 = nn.ModuleList(nn.Sequential(Conv(x, c3, 3), Conv(c3, c3, 3), nn.Conv2d(c3, embed, 1)) for x in ch)
        self.cv4 = nn.ModuleList(BNContrastiveHead(embed) if with_bn else ContrastiveHead() for _ in ch)

    def forward(self, x, text):
        """Concatenates and returns predicted bounding boxes and class probabilities."""
        for i in range(self.nl):
            x[i] = torch.cat((self.cv2[i](x[i]), self.cv4[i](self.cv3[i](x[i]), text)), 1)
        if self.training:
            return x

        # Inference path
        shape = x[0].shape  # BCHW
        x_cat = torch.cat([xi.view(shape[0], self.nc + self.reg_max * 4, -1) for xi in x], 2)
        if self.dynamic or self.shape != shape:
            self.anchors, self.strides = (x.transpose(0, 1) for x in make_anchors(x, self.stride, 0.5))
            self.shape = shape

        if self.export and self.format in ("saved_model", "pb", "tflite", "edgetpu", "tfjs"):  # avoid TF FlexSplitV ops
            box = x_cat[:, : self.reg_max * 4]
            cls = x_cat[:, self.reg_max * 4 :]
        else:
            box, cls = x_cat.split((self.reg_max * 4, self.nc), 1)

        if self.export and self.format in ("tflite", "edgetpu"):
            # Precompute normalization factor to increase numerical stability
            # See https://github.com/ultralytics/ultralytics/issues/7371
            grid_h = shape[2]
            grid_w = shape[3]
            grid_size = torch.tensor([grid_w, grid_h, grid_w, grid_h], device=box.device).reshape(1, 4, 1)
            norm = self.strides / (self.stride[0] * grid_size)
            dbox = self.decode_bboxes(self.dfl(box) * norm, self.anchors.unsqueeze(0) * norm[:, :2])
        else:
            dbox = self.decode_bboxes(self.dfl(box), self.anchors.unsqueeze(0)) * self.strides

        y = torch.cat((dbox, cls.sigmoid()), 1)
        return y if self.export else (y, x)


class RTDETRDecoder(nn.Module):
    """
    Real-Time Deformable Transformer Decoder (RTDETRDecoder) module for object detection.

    This decoder module utilizes Transformer architecture along with deformable convolutions to predict bounding boxes
    and class labels for objects in an image. It integrates features from multiple layers and runs through a series of
    Transformer decoder layers to output the final predictions.
    """

    export = False  # export mode

    def __init__(
        self,
        nc=80,
        ch=(512, 1024, 2048),
        hd=256,  # hidden dim
        nq=300,  # num queries
        ndp=4,  # num decoder points
        nh=8,  # num head
        ndl=6,  # num decoder layers
        d_ffn=1024,  # dim of feedforward
        dropout=0.0,
        act=nn.ReLU(),
        eval_idx=-1,
        # Training args
        nd=100,  # num denoising
        label_noise_ratio=0.5,
        box_noise_scale=1.0,
        learnt_init_query=False,
    ):
        """
        Initializes the RTDETRDecoder module with the given parameters.

        Args:
            nc (int): Number of classes. Default is 80.
            ch (tuple): Channels in the backbone feature maps. Default is (512, 1024, 2048).
            hd (int): Dimension of hidden layers. Default is 256.
            nq (int): Number of query points. Default is 300.
            ndp (int): Number of decoder points. Default is 4.
            nh (int): Number of heads in multi-head attention. Default is 8.
            ndl (int): Number of decoder layers. Default is 6.
            d_ffn (int): Dimension of the feed-forward networks. Default is 1024.
            dropout (float): Dropout rate. Default is 0.
            act (nn.Module): Activation function. Default is nn.ReLU.
            eval_idx (int): Evaluation index. Default is -1.
            nd (int): Number of denoising. Default is 100.
            label_noise_ratio (float): Label noise ratio. Default is 0.5.
            box_noise_scale (float): Box noise scale. Default is 1.0.
            learnt_init_query (bool): Whether to learn initial query embeddings. Default is False.
        """
        super().__init__()
        self.hidden_dim = hd
        self.nhead = nh
        self.nl = len(ch)  # num level
        self.nc = nc
        self.num_queries = nq
        self.num_decoder_layers = ndl

        # Backbone feature projection
        self.input_proj = nn.ModuleList(nn.Sequential(nn.Conv2d(x, hd, 1, bias=False), nn.BatchNorm2d(hd)) for x in ch)
        # NOTE: simplified version but it's not consistent with .pt weights.
        # self.input_proj = nn.ModuleList(Conv(x, hd, act=False) for x in ch)

        # Transformer module
        decoder_layer = DeformableTransformerDecoderLayer(hd, nh, d_ffn, dropout, act, self.nl, ndp)
        self.decoder = DeformableTransformerDecoder(hd, decoder_layer, ndl, eval_idx)

        # Denoising part
        self.denoising_class_embed = nn.Embedding(nc, hd)
        self.num_denoising = nd
        self.label_noise_ratio = label_noise_ratio
        self.box_noise_scale = box_noise_scale

        # Decoder embedding
        self.learnt_init_query = learnt_init_query
        if learnt_init_query:
            self.tgt_embed = nn.Embedding(nq, hd)
        self.query_pos_head = MLP(4, 2 * hd, hd, num_layers=2)

        # Encoder head
        self.enc_output = nn.Sequential(nn.Linear(hd, hd), nn.LayerNorm(hd))
        self.enc_score_head = nn.Linear(hd, nc)
        self.enc_bbox_head = MLP(hd, hd, 4, num_layers=3)

        # Decoder head
        self.dec_score_head = nn.ModuleList([nn.Linear(hd, nc) for _ in range(ndl)])
        self.dec_bbox_head = nn.ModuleList([MLP(hd, hd, 4, num_layers=3) for _ in range(ndl)])

        self._reset_parameters()

    def forward(self, x, batch=None):
        """Runs the forward pass of the module, returning bounding box and classification scores for the input."""
        from ultralytics.models.utils.ops import get_cdn_group

        # Input projection and embedding
        feats, shapes = self._get_encoder_input(x)

        # Prepare denoising training
        dn_embed, dn_bbox, attn_mask, dn_meta = get_cdn_group(
            batch,
            self.nc,
            self.num_queries,
            self.denoising_class_embed.weight,
            self.num_denoising,
            self.label_noise_ratio,
            self.box_noise_scale,
            self.training,
        )

        embed, refer_bbox, enc_bboxes, enc_scores = self._get_decoder_input(feats, shapes, dn_embed, dn_bbox)

        # Decoder
        dec_bboxes, dec_scores = self.decoder(
            embed,
            refer_bbox,
            feats,
            shapes,
            self.dec_bbox_head,
            self.dec_score_head,
            self.query_pos_head,
            attn_mask=attn_mask,
        )
        x = dec_bboxes, dec_scores, enc_bboxes, enc_scores, dn_meta
        if self.training:
            return x
        # (bs, 300, 4+nc)
        y = torch.cat((dec_bboxes.squeeze(0), dec_scores.squeeze(0).sigmoid()), -1)
        return y if self.export else (y, x)

    def _generate_anchors(self, shapes, grid_size=0.05, dtype=torch.float32, device="cpu", eps=1e-2):
        """Generates anchor bounding boxes for given shapes with specific grid size and validates them."""
        anchors = []
        for i, (h, w) in enumerate(shapes):
            sy = torch.arange(end=h, dtype=dtype, device=device)
            sx = torch.arange(end=w, dtype=dtype, device=device)
            grid_y, grid_x = torch.meshgrid(sy, sx, indexing="ij") if TORCH_1_10 else torch.meshgrid(sy, sx)
            grid_xy = torch.stack([grid_x, grid_y], -1)  # (h, w, 2)

            valid_WH = torch.tensor([w, h], dtype=dtype, device=device)
            grid_xy = (grid_xy.unsqueeze(0) + 0.5) / valid_WH  # (1, h, w, 2)
            wh = torch.ones_like(grid_xy, dtype=dtype, device=device) * grid_size * (2.0**i)
            anchors.append(torch.cat([grid_xy, wh], -1).view(-1, h * w, 4))  # (1, h*w, 4)

        anchors = torch.cat(anchors, 1)  # (1, h*w*nl, 4)
        valid_mask = ((anchors > eps) * (anchors < 1 - eps)).all(-1, keepdim=True)  # 1, h*w*nl, 1
        anchors = torch.log(anchors / (1 - anchors))
        anchors = anchors.masked_fill(~valid_mask, float("inf"))
        return anchors, valid_mask

    def _get_encoder_input(self, x):
        """Processes and returns encoder inputs by getting projection features from input and concatenating them."""
        # Get projection features
        x = [self.input_proj[i](feat) for i, feat in enumerate(x)]
        # Get encoder inputs
        feats = []
        shapes = []
        for feat in x:
            h, w = feat.shape[2:]
            # [b, c, h, w] -> [b, h*w, c]
            feats.append(feat.flatten(2).permute(0, 2, 1))
            # [nl, 2]
            shapes.append([h, w])

        # [b, h*w, c]
        feats = torch.cat(feats, 1)
        return feats, shapes

    def _get_decoder_input(self, feats, shapes, dn_embed=None, dn_bbox=None):
        """Generates and prepares the input required for the decoder from the provided features and shapes."""
        bs = feats.shape[0]
        # Prepare input for decoder
        anchors, valid_mask = self._generate_anchors(shapes, dtype=feats.dtype, device=feats.device)
        features = self.enc_output(valid_mask * feats)  # bs, h*w, 256

        enc_outputs_scores = self.enc_score_head(features)  # (bs, h*w, nc)

        # Query selection
        # (bs, num_queries)
        topk_ind = torch.topk(enc_outputs_scores.max(-1).values, self.num_queries, dim=1).indices.view(-1)
        # (bs, num_queries)
        batch_ind = torch.arange(end=bs, dtype=topk_ind.dtype).unsqueeze(-1).repeat(1, self.num_queries).view(-1)

        # (bs, num_queries, 256)
        top_k_features = features[batch_ind, topk_ind].view(bs, self.num_queries, -1)
        # (bs, num_queries, 4)
        top_k_anchors = anchors[:, topk_ind].view(bs, self.num_queries, -1)

        # Dynamic anchors + static content
        refer_bbox = self.enc_bbox_head(top_k_features) + top_k_anchors

        enc_bboxes = refer_bbox.sigmoid()
        if dn_bbox is not None:
            refer_bbox = torch.cat([dn_bbox, refer_bbox], 1)
        enc_scores = enc_outputs_scores[batch_ind, topk_ind].view(bs, self.num_queries, -1)

        embeddings = self.tgt_embed.weight.unsqueeze(0).repeat(bs, 1, 1) if self.learnt_init_query else top_k_features
        if self.training:
            refer_bbox = refer_bbox.detach()
            if not self.learnt_init_query:
                embeddings = embeddings.detach()
        if dn_embed is not None:
            embeddings = torch.cat([dn_embed, embeddings], 1)

        return embeddings, refer_bbox, enc_bboxes, enc_scores

    # TODO
    def _reset_parameters(self):
        """Initializes or resets the parameters of the model's various components with predefined weights and biases."""
        # Class and bbox head init
        bias_cls = bias_init_with_prob(0.01) / 80 * self.nc
        # NOTE: the weight initialization in `linear_init` would cause NaN when training with custom datasets.
        # linear_init(self.enc_score_head)
        constant_(self.enc_score_head.bias, bias_cls)
        constant_(self.enc_bbox_head.layers[-1].weight, 0.0)
        constant_(self.enc_bbox_head.layers[-1].bias, 0.0)
        for cls_, reg_ in zip(self.dec_score_head, self.dec_bbox_head):
            # linear_init(cls_)
            constant_(cls_.bias, bias_cls)
            constant_(reg_.layers[-1].weight, 0.0)
            constant_(reg_.layers[-1].bias, 0.0)

        linear_init(self.enc_output[0])
        xavier_uniform_(self.enc_output[0].weight)
        if self.learnt_init_query:
            xavier_uniform_(self.tgt_embed.weight)
        xavier_uniform_(self.query_pos_head.layers[0].weight)
        xavier_uniform_(self.query_pos_head.layers[1].weight)
        for layer in self.input_proj:
            xavier_uniform_(layer[0].weight)<|MERGE_RESOLUTION|>--- conflicted
+++ resolved
@@ -17,23 +17,6 @@
 
 
 class Detect(nn.Module):
-<<<<<<< HEAD
-    """用于检测模型的YOLOv8检测头部."""
-    dynamic = False  # 一个布尔值，用于强制进行网格重构
-    export = False  # 一个布尔值，用于导出模式
-    shape = None  # 一个表示形状的变量，初始值为None
-    anchors = torch.empty(0)  # 一个空的torch张量，用于初始化锚点
-    strides = torch.empty(0)  # 一个空的torch张量，用于初始化步长
-
-    def __init__(self, nc=80, ch=()):  # detection layer
-        """
-        初始化方法
-
-        Args:
-            nc: 表示类别的数量，默认为80
-            ch: 表示检测层的通道数，默认为空元组
-        """
-=======
     """YOLOv8 Detect head for detection models."""
 
     dynamic = False  # force grid reconstruction
@@ -44,48 +27,40 @@
 
     def __init__(self, nc=80, ch=()):
         """Initializes the YOLOv8 detection layer with specified number of classes and channels."""
->>>>>>> 55c699f0
         super().__init__()
-        self.nc = nc  # 类别数 number of classes
-        self.nl = len(ch)  # 检测层数 number of detection layers
-        self.reg_max = 16  # DFL通道数 DFL channels (ch[0] // 16 to scale 4/8/12/16/20 for n/s/m/l/x)
+        self.nc = nc  # number of classes
+        self.nl = len(ch)  # number of detection layers
+        self.reg_max = 16  # DFL channels (ch[0] // 16 to scale 4/8/12/16/20 for n/s/m/l/x)
         self.no = nc + self.reg_max * 4  # number of outputs per anchor
         self.stride = torch.zeros(self.nl)  # strides computed during build
         # 计算cv2和cv3模块的中间层的通道数
         c2, c3 = max((16, ch[0] // 4, self.reg_max * 4)), max(ch[0], min(self.nc, 100))  # channels
         # 用以回归框预测
         self.cv2 = nn.ModuleList(
-<<<<<<< HEAD
-            nn.Sequential(Conv(x, c2, 3), Conv(c2, c2, 3), nn.Conv2d(c2, 4 * self.reg_max, 1)) for x in ch)
-        # 用以分类预测
-=======
             nn.Sequential(Conv(x, c2, 3), Conv(c2, c2, 3), nn.Conv2d(c2, 4 * self.reg_max, 1)) for x in ch
         )
->>>>>>> 55c699f0
+        # 用以分类预测
         self.cv3 = nn.ModuleList(nn.Sequential(Conv(x, c3, 3), Conv(c3, c3, 3), nn.Conv2d(c3, self.nc, 1)) for x in ch)
         # 用于调整边界框坐标,还可以在训练和推理时进行网格尺寸的重构
         self.dfl = DFL(self.reg_max) if self.reg_max > 1 else nn.Identity()
 
     def forward(self, x):
-<<<<<<< HEAD
-        """
-        前向传播方法, 接收一个输入张量x，并返回预测的边界框和类别概率的拼接结果
-        Concatenates and returns predicted bounding boxes and class probabilities.
-        """
-        shape = x[0].shape  # BCHW, [Batches, Channels, Height, Weight]
-        for i in range(self.nl):  # 遍历每个检测层，得到输出
+        """Concatenates and returns predicted bounding boxes and class probabilities."""
+        for i in range(self.nl): # 遍历每个检测层，得到输出
             #  cls和box任务解耦, 分别进入不同的分支运算，然后在通道维度上进行拼接
-            x[i] = torch.cat((self.cv2[i](x[i]), self.cv3[i](x[i])), 1)  # X.shape = [B, self.no, H, W]
+            x[i] = torch.cat((self.cv2[i](x[i]), self.cv3[i](x[i])), 1)
         if self.training:  # 训练模式, 直接返回处理后的结果x
             return x
-        elif self.dynamic or self.shape != shape:
+
+        # Inference path
+        shape = x[0].shape  # BCHW, [Batches, Channels, Height, Weight]
+        # 将不同尺度特征在空间维度上统一(得到多尺度特征图),然后后面可以在这个特征上同时进行框回归和分类,实现多尺度的预测
+        # x => [B, self.no, (H1 x W1 + H2 x W2 + ...)]
+        x_cat = torch.cat([xi.view(shape[0], self.no, -1) for xi in x], 2)
+        if self.dynamic or self.shape != shape:
             # 模型处于动态模式（self.dynamic=True）或者输入形状shape与之前保存的形状self.shape不一致, 进行网格重构和形状更新
             self.anchors, self.strides = (x.transpose(0, 1) for x in make_anchors(x, self.stride, 0.5))
             self.shape = shape
-
-        # 将不同尺度特征在空间维度上统一(得到多尺度特征图),然后后面可以在这个特征上同时进行框回归和分类,实现多尺度的预测
-        # x => [B, self.no, (H1 x W1 + H2 x W2 + ...)]
-        x_cat = torch.cat([xi.view(shape[0], self.no, -1) for xi in x], 2)
 
         # 将拼接后的张量切分为边界框部分和类别概率部分
         # ==============================================================================================================
@@ -97,36 +72,14 @@
         #   => box: [B, self.reg_max * 4, H*W]
         #   => cls: [B, self.nc, H*W]
         # ==============================================================================================================
-        if self.export and self.format in ('saved_model', 'pb', 'tflite', 'edgetpu', 'tfjs'):  # avoid TF FlexSplitV ops
-            box = x_cat[:, :self.reg_max * 4]
-            cls = x_cat[:, self.reg_max * 4:]
-        else:
-            box, cls = x_cat.split((self.reg_max * 4, self.nc), 1)
-
-        # 将网络预测得到的边界框回归参数box,转化为相对于输入图像大小的真实边界框坐标dbox
-        # => dbox: [B, nA, 4, H*W], nA是先验框的数量: 表示每张图像的每个先验框在特征图上对应的坐标预测
-        dbox = dist2bbox(self.dfl(box), self.anchors.unsqueeze(0), xywh=True, dim=1) * self.strides
-=======
-        """Concatenates and returns predicted bounding boxes and class probabilities."""
-        for i in range(self.nl):
-            x[i] = torch.cat((self.cv2[i](x[i]), self.cv3[i](x[i])), 1)
-        if self.training:  # Training path
-            return x
-
-        # Inference path
-        shape = x[0].shape  # BCHW
-        x_cat = torch.cat([xi.view(shape[0], self.no, -1) for xi in x], 2)
-        if self.dynamic or self.shape != shape:
-            self.anchors, self.strides = (x.transpose(0, 1) for x in make_anchors(x, self.stride, 0.5))
-            self.shape = shape
-
         if self.export and self.format in ("saved_model", "pb", "tflite", "edgetpu", "tfjs"):  # avoid TF FlexSplitV ops
             box = x_cat[:, : self.reg_max * 4]
             cls = x_cat[:, self.reg_max * 4 :]
         else:
             box, cls = x_cat.split((self.reg_max * 4, self.nc), 1)
->>>>>>> 55c699f0
-
+
+        # 将网络预测得到的边界框回归参数box,转化为相对于输入图像大小的真实边界框坐标dbox
+        # => dbox: [B, nA, 4, H*W], nA是先验框的数量: 表示每张图像的每个先验框在特征图上对应的坐标预测
         if self.export and self.format in ("tflite", "edgetpu"):
             # Precompute normalization factor to increase numerical stability
             # See https://github.com/ultralytics/ultralytics/issues/7371
@@ -138,19 +91,14 @@
         else:
             dbox = self.decode_bboxes(self.dfl(box), self.anchors.unsqueeze(0)) * self.strides
 
-
         # 将调整后的边界框和类别概率进行拼接
         # => y: [B, nA + nc, 4 + 1, H*W], 即[Bathes, 先验框数+类别数, 坐标+概率, 特征图大小]
         y = torch.cat((dbox, cls.sigmoid()), 1)
-
-        # 如果处于导出模式，则返回拼接后的结果y；否则，返回一个元组，包含拼接后的结果y和输入张量x
         return y if self.export else (y, x)
 
     def bias_init(self):
-        """
-        初始化偏置方法，初始化检测头部最后一层的偏置项
-        Initialize Detect() biases, WARNING: requires stride availability.
-        """
+        """初始化偏置方法，初始化检测头部最后一层的偏置项
+        Initialize Detect() biases, WARNING: requires stride availability."""
         m = self  # self.model[-1]  # Detect() module
         # cf = torch.bincount(torch.tensor(np.concatenate(dataset.labels, 0)[:, 0]).long(), minlength=nc) + 1
         # ncf = math.log(0.6 / (m.nc - 0.999999)) if cf is None else torch.log(cf / cf.sum())  # nominal class frequency
@@ -164,7 +112,7 @@
             #   - 根据strides计算先验框的尺度范围,初始化偏置以平衡不同尺度下的框密度
             # ==========================================================================================================
             a[-1].bias.data[:] = 1.0  # box
-            b[-1].bias.data[: m.nc] = math.log(5 / m.nc / (640 / s) ** 2)  # cls (.01 objects, 80 classes, 640 img)
+            b[-1].bias.data[:m.nc] = math.log(5 / m.nc / (640 / s) ** 2)  # cls (.01 objects, 80 classes, 640 img)
 
     def decode_bboxes(self, bboxes, anchors):
         """Decode bounding boxes."""

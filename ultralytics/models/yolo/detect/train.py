# Ultralytics YOLO 🚀, AGPL-3.0 license

import math
import random
from copy import copy

import numpy as np
import torch.nn as nn

from ultralytics.data import build_dataloader, build_yolo_dataset
from ultralytics.engine.trainer import BaseTrainer
from ultralytics.models import yolo
from ultralytics.nn.tasks import DetectionModel
from ultralytics.utils import LOGGER, RANK
from ultralytics.utils.plotting import plot_images, plot_labels, plot_results
from ultralytics.utils.torch_utils import de_parallel, torch_distributed_zero_first


class DetectionTrainer(BaseTrainer):
    """
    A class extending the BaseTrainer class for training based on a detection model.

<<<<<<< HEAD
    def build_dataset(self, img_path, mode='train', batch=None):
        """用于构建用于训练或验证的 YOLO 数据集
=======
    Example:
        ```python
        from ultralytics.models.yolo.detect import DetectionTrainer

        args = dict(model='yolov8n.pt', data='coco8.yaml', epochs=3)
        trainer = DetectionTrainer(overrides=args)
        trainer.train()
        ```
    """

    def build_dataset(self, img_path, mode="train", batch=None):
        """
        Build YOLO Dataset.
>>>>>>> 55c699f0

        Args:
            img_path (str): Path to the folder containing images.
            mode (str): `train` mode or `val` mode, users are able to customize different augmentations for each mode.
            batch (int, optional): Size of batches, this is for `rect`. Defaults to None.
        """
        gs = max(int(de_parallel(self.model).stride.max() if self.model else 0), 32)
        return build_yolo_dataset(self.args, img_path, batch, self.data, mode=mode, rect=mode == "val", stride=gs)

<<<<<<< HEAD
    def get_dataloader(self, dataset_path, batch_size=16, rank=0, mode='train'):
        """
        从数据集中获取DataLoader,用于迭代batch数据
        Construct and return dataloader.
        """
        assert mode in ['train', 'val']
=======
    def get_dataloader(self, dataset_path, batch_size=16, rank=0, mode="train"):
        """Construct and return dataloader."""
        assert mode in ["train", "val"]
>>>>>>> 55c699f0
        with torch_distributed_zero_first(rank):  # init dataset *.cache only once if DDP
            dataset = self.build_dataset(dataset_path, mode, batch_size)
        shuffle = mode == "train"
        if getattr(dataset, "rect", False) and shuffle:
            LOGGER.warning("WARNING ⚠️ 'rect=True' is incompatible with DataLoader shuffle, setting shuffle=False")
            shuffle = False
        workers = self.args.workers if mode == "train" else self.args.workers * 2
        return build_dataloader(dataset, batch_size, workers, shuffle, rank)  # return dataloader

    def preprocess_batch(self, batch):
<<<<<<< HEAD
        """
        对批处理数据进行预处理,如缩放和归一化\n
        Preprocesses a batch of images by scaling and converting to float.
        """
        batch['img'] = batch['img'].to(self.device, non_blocking=True).float() / 255
        return batch

    def set_model_attributes(self):
        """
        设置模型属性,如类别数等\n
        nl = de_parallel(self.model).model[-1].nl  # number of detection layers (to scale hyps).
        """
=======
        """Preprocesses a batch of images by scaling and converting to float."""
        batch["img"] = batch["img"].to(self.device, non_blocking=True).float() / 255
        if self.args.multi_scale:
            imgs = batch["img"]
            sz = (
                random.randrange(self.args.imgsz * 0.5, self.args.imgsz * 1.5 + self.stride)
                // self.stride
                * self.stride
            )  # size
            sf = sz / max(imgs.shape[2:])  # scale factor
            if sf != 1:
                ns = [
                    math.ceil(x * sf / self.stride) * self.stride for x in imgs.shape[2:]
                ]  # new shape (stretched to gs-multiple)
                imgs = nn.functional.interpolate(imgs, size=ns, mode="bilinear", align_corners=False)
            batch["img"] = imgs
        return batch

    def set_model_attributes(self):
        """Nl = de_parallel(self.model).model[-1].nl  # number of detection layers (to scale hyps)."""
>>>>>>> 55c699f0
        # self.args.box *= 3 / nl  # scale to layers
        # self.args.cls *= self.data["nc"] / 80 * 3 / nl  # scale to classes and layers
        # self.args.cls *= (self.args.imgsz / 640) ** 2 * 3 / nl  # scale to image size and layers
        self.model.nc = self.data["nc"]  # attach number of classes to model
        self.model.names = self.data["names"]  # attach class names to model
        self.model.args = self.args  # attach hyperparameters to model
        # TODO: self.model.class_weights = labels_to_class_weights(dataset.labels, nc).to(device) * nc

    def get_model(self, cfg=None, weights=None, verbose=True):
<<<<<<< HEAD
        """
        获取YOLO检测模型\n
        Return a YOLO detection model.
        """
        model = DetectionModel(cfg, nc=self.data['nc'], verbose=verbose and RANK == -1)
=======
        """Return a YOLO detection model."""
        model = DetectionModel(cfg, nc=self.data["nc"], verbose=verbose and RANK == -1)
>>>>>>> 55c699f0
        if weights:
            model.load(weights)
        return model

    def get_validator(self):
<<<<<<< HEAD
        """
        获取验证器用于模型验证\n
        Returns a DetectionValidator for YOLO model validation.
        """
        self.loss_names = 'box_loss', 'cls_loss', 'dfl_loss'
        return yolo.detect.DetectionValidator(self.test_loader, save_dir=self.save_dir, args=copy(self.args))
=======
        """Returns a DetectionValidator for YOLO model validation."""
        self.loss_names = "box_loss", "cls_loss", "dfl_loss"
        return yolo.detect.DetectionValidator(
            self.test_loader, save_dir=self.save_dir, args=copy(self.args), _callbacks=self.callbacks
        )
>>>>>>> 55c699f0

    def label_loss_items(self, loss_items=None, prefix="train"):
        """
<<<<<<< HEAD
        为损失项添加标签,用于日志记录\n
        Returns a loss dict with labelled training loss items tensor
=======
        Returns a loss dict with labelled training loss items tensor.

        Not needed for classification but necessary for segmentation & detection
>>>>>>> 55c699f0
        """
        keys = [f"{prefix}/{x}" for x in self.loss_names]
        if loss_items is not None:
            loss_items = [round(float(x), 5) for x in loss_items]  # convert tensors to 5 decimal place floats
            return dict(zip(keys, loss_items))
        else:
            return keys

    def progress_string(self):
<<<<<<< HEAD
        """
        构建训练进度日志字符串\n
        Returns a formatted string of training progress with epoch, GPU memory, loss, instances and size.
        """
        return ('\n' + '%11s' *
                (4 + len(self.loss_names))) % ('Epoch', 'GPU_mem', *self.loss_names, 'Instances', 'Size')

    def plot_training_samples(self, batch, ni):
        """
        绘制训练样本及其标注进行可视化\n
        Plots training samples with their annotations.
        """
        plot_images(images=batch['img'],
                    batch_idx=batch['batch_idx'],
                    cls=batch['cls'].squeeze(-1),
                    bboxes=batch['bboxes'],
                    paths=batch['im_file'],
                    fname=self.save_dir / f'train_batch{ni}.jpg',
                    on_plot=self.on_plot)
=======
        """Returns a formatted string of training progress with epoch, GPU memory, loss, instances and size."""
        return ("\n" + "%11s" * (4 + len(self.loss_names))) % (
            "Epoch",
            "GPU_mem",
            *self.loss_names,
            "Instances",
            "Size",
        )

    def plot_training_samples(self, batch, ni):
        """Plots training samples with their annotations."""
        plot_images(
            images=batch["img"],
            batch_idx=batch["batch_idx"],
            cls=batch["cls"].squeeze(-1),
            bboxes=batch["bboxes"],
            paths=batch["im_file"],
            fname=self.save_dir / f"train_batch{ni}.jpg",
            on_plot=self.on_plot,
        )
>>>>>>> 55c699f0

    def plot_metrics(self):
        """
        绘制指标图表\n
        Plots metrics from a CSV file.
        """
        plot_results(file=self.csv, on_plot=self.on_plot)  # save results.png

    def plot_training_labels(self):
<<<<<<< HEAD
        """
        绘制训练数据标签的可视化图\n
        Create a labeled training plot of the YOLO model.
        """
        boxes = np.concatenate([lb['bboxes'] for lb in self.train_loader.dataset.labels], 0)
        cls = np.concatenate([lb['cls'] for lb in self.train_loader.dataset.labels], 0)
        plot_labels(boxes, cls.squeeze(), names=self.data['names'], save_dir=self.save_dir, on_plot=self.on_plot)


def train(cfg=DEFAULT_CFG, use_python=False):
    """
    使用给定的训练数据训练和优化YOLO模型.
    """
    model = cfg.model or 'yolov8n.pt'
    data = cfg.data or 'coco128.yaml'  # or yolo.ClassificationDataset("mnist")
    device = cfg.device if cfg.device is not None else ''

    args = dict(model=model, data=data, device=device)
    if use_python:
        from ultralytics import YOLO
        YOLO(model).train(**args)
    else:
        trainer = DetectionTrainer(overrides=args)
        trainer.train()


if __name__ == '__main__':
    train()
=======
        """Create a labeled training plot of the YOLO model."""
        boxes = np.concatenate([lb["bboxes"] for lb in self.train_loader.dataset.labels], 0)
        cls = np.concatenate([lb["cls"] for lb in self.train_loader.dataset.labels], 0)
        plot_labels(boxes, cls.squeeze(), names=self.data["names"], save_dir=self.save_dir, on_plot=self.on_plot)
>>>>>>> 55c699f0
<|MERGE_RESOLUTION|>--- conflicted
+++ resolved
@@ -20,10 +20,6 @@
     """
     A class extending the BaseTrainer class for training based on a detection model.
 
-<<<<<<< HEAD
-    def build_dataset(self, img_path, mode='train', batch=None):
-        """用于构建用于训练或验证的 YOLO 数据集
-=======
     Example:
         ```python
         from ultralytics.models.yolo.detect import DetectionTrainer
@@ -37,7 +33,6 @@
     def build_dataset(self, img_path, mode="train", batch=None):
         """
         Build YOLO Dataset.
->>>>>>> 55c699f0
 
         Args:
             img_path (str): Path to the folder containing images.
@@ -47,18 +42,9 @@
         gs = max(int(de_parallel(self.model).stride.max() if self.model else 0), 32)
         return build_yolo_dataset(self.args, img_path, batch, self.data, mode=mode, rect=mode == "val", stride=gs)
 
-<<<<<<< HEAD
-    def get_dataloader(self, dataset_path, batch_size=16, rank=0, mode='train'):
-        """
-        从数据集中获取DataLoader,用于迭代batch数据
-        Construct and return dataloader.
-        """
-        assert mode in ['train', 'val']
-=======
     def get_dataloader(self, dataset_path, batch_size=16, rank=0, mode="train"):
         """Construct and return dataloader."""
         assert mode in ["train", "val"]
->>>>>>> 55c699f0
         with torch_distributed_zero_first(rank):  # init dataset *.cache only once if DDP
             dataset = self.build_dataset(dataset_path, mode, batch_size)
         shuffle = mode == "train"
@@ -69,20 +55,6 @@
         return build_dataloader(dataset, batch_size, workers, shuffle, rank)  # return dataloader
 
     def preprocess_batch(self, batch):
-<<<<<<< HEAD
-        """
-        对批处理数据进行预处理,如缩放和归一化\n
-        Preprocesses a batch of images by scaling and converting to float.
-        """
-        batch['img'] = batch['img'].to(self.device, non_blocking=True).float() / 255
-        return batch
-
-    def set_model_attributes(self):
-        """
-        设置模型属性,如类别数等\n
-        nl = de_parallel(self.model).model[-1].nl  # number of detection layers (to scale hyps).
-        """
-=======
         """Preprocesses a batch of images by scaling and converting to float."""
         batch["img"] = batch["img"].to(self.device, non_blocking=True).float() / 255
         if self.args.multi_scale:
@@ -103,7 +75,6 @@
 
     def set_model_attributes(self):
         """Nl = de_parallel(self.model).model[-1].nl  # number of detection layers (to scale hyps)."""
->>>>>>> 55c699f0
         # self.args.box *= 3 / nl  # scale to layers
         # self.args.cls *= self.data["nc"] / 80 * 3 / nl  # scale to classes and layers
         # self.args.cls *= (self.args.imgsz / 640) ** 2 * 3 / nl  # scale to image size and layers
@@ -113,46 +84,24 @@
         # TODO: self.model.class_weights = labels_to_class_weights(dataset.labels, nc).to(device) * nc
 
     def get_model(self, cfg=None, weights=None, verbose=True):
-<<<<<<< HEAD
-        """
-        获取YOLO检测模型\n
-        Return a YOLO detection model.
-        """
-        model = DetectionModel(cfg, nc=self.data['nc'], verbose=verbose and RANK == -1)
-=======
         """Return a YOLO detection model."""
         model = DetectionModel(cfg, nc=self.data["nc"], verbose=verbose and RANK == -1)
->>>>>>> 55c699f0
         if weights:
             model.load(weights)
         return model
 
     def get_validator(self):
-<<<<<<< HEAD
-        """
-        获取验证器用于模型验证\n
-        Returns a DetectionValidator for YOLO model validation.
-        """
-        self.loss_names = 'box_loss', 'cls_loss', 'dfl_loss'
-        return yolo.detect.DetectionValidator(self.test_loader, save_dir=self.save_dir, args=copy(self.args))
-=======
         """Returns a DetectionValidator for YOLO model validation."""
         self.loss_names = "box_loss", "cls_loss", "dfl_loss"
         return yolo.detect.DetectionValidator(
             self.test_loader, save_dir=self.save_dir, args=copy(self.args), _callbacks=self.callbacks
         )
->>>>>>> 55c699f0
 
     def label_loss_items(self, loss_items=None, prefix="train"):
         """
-<<<<<<< HEAD
-        为损失项添加标签,用于日志记录\n
-        Returns a loss dict with labelled training loss items tensor
-=======
         Returns a loss dict with labelled training loss items tensor.
 
         Not needed for classification but necessary for segmentation & detection
->>>>>>> 55c699f0
         """
         keys = [f"{prefix}/{x}" for x in self.loss_names]
         if loss_items is not None:
@@ -162,27 +111,6 @@
             return keys
 
     def progress_string(self):
-<<<<<<< HEAD
-        """
-        构建训练进度日志字符串\n
-        Returns a formatted string of training progress with epoch, GPU memory, loss, instances and size.
-        """
-        return ('\n' + '%11s' *
-                (4 + len(self.loss_names))) % ('Epoch', 'GPU_mem', *self.loss_names, 'Instances', 'Size')
-
-    def plot_training_samples(self, batch, ni):
-        """
-        绘制训练样本及其标注进行可视化\n
-        Plots training samples with their annotations.
-        """
-        plot_images(images=batch['img'],
-                    batch_idx=batch['batch_idx'],
-                    cls=batch['cls'].squeeze(-1),
-                    bboxes=batch['bboxes'],
-                    paths=batch['im_file'],
-                    fname=self.save_dir / f'train_batch{ni}.jpg',
-                    on_plot=self.on_plot)
-=======
         """Returns a formatted string of training progress with epoch, GPU memory, loss, instances and size."""
         return ("\n" + "%11s" * (4 + len(self.loss_names))) % (
             "Epoch",
@@ -203,48 +131,13 @@
             fname=self.save_dir / f"train_batch{ni}.jpg",
             on_plot=self.on_plot,
         )
->>>>>>> 55c699f0
 
     def plot_metrics(self):
-        """
-        绘制指标图表\n
-        Plots metrics from a CSV file.
-        """
+        """Plots metrics from a CSV file."""
         plot_results(file=self.csv, on_plot=self.on_plot)  # save results.png
 
     def plot_training_labels(self):
-<<<<<<< HEAD
-        """
-        绘制训练数据标签的可视化图\n
-        Create a labeled training plot of the YOLO model.
-        """
-        boxes = np.concatenate([lb['bboxes'] for lb in self.train_loader.dataset.labels], 0)
-        cls = np.concatenate([lb['cls'] for lb in self.train_loader.dataset.labels], 0)
-        plot_labels(boxes, cls.squeeze(), names=self.data['names'], save_dir=self.save_dir, on_plot=self.on_plot)
-
-
-def train(cfg=DEFAULT_CFG, use_python=False):
-    """
-    使用给定的训练数据训练和优化YOLO模型.
-    """
-    model = cfg.model or 'yolov8n.pt'
-    data = cfg.data or 'coco128.yaml'  # or yolo.ClassificationDataset("mnist")
-    device = cfg.device if cfg.device is not None else ''
-
-    args = dict(model=model, data=data, device=device)
-    if use_python:
-        from ultralytics import YOLO
-        YOLO(model).train(**args)
-    else:
-        trainer = DetectionTrainer(overrides=args)
-        trainer.train()
-
-
-if __name__ == '__main__':
-    train()
-=======
         """Create a labeled training plot of the YOLO model."""
         boxes = np.concatenate([lb["bboxes"] for lb in self.train_loader.dataset.labels], 0)
         cls = np.concatenate([lb["cls"] for lb in self.train_loader.dataset.labels], 0)
-        plot_labels(boxes, cls.squeeze(), names=self.data["names"], save_dir=self.save_dir, on_plot=self.on_plot)
->>>>>>> 55c699f0
+        plot_labels(boxes, cls.squeeze(), names=self.data["names"], save_dir=self.save_dir, on_plot=self.on_plot)